#pragma once

#include <defines.h>
#include <application_types.h>
#include <math/math_types.h>
#include <systems/camera_system.h>

// TODO: temp
#include <resources/skybox.h>
#include <resources/ui_text.h>
#include <core/clock.h>
#include <core/keymap.h>
#include <systems/light_system.h>
#include <resources/simple_scene.h>

#include "debug_console.h"

typedef struct testbed_game_state {
    camera* world_camera;

    u16 width, height;

    frustum camera_frustum;

    clock update_clock;
    clock render_clock;
    f64 last_update_elapsed;

    // TODO: temp
    simple_scene main_scene;
    b8 main_scene_unload_triggered;
<<<<<<< HEAD
    // skybox sb;
=======
    skybox sb;
>>>>>>> b3b03fe6

    mesh meshes[10];

    // directional_light dir_light;
    // point_light p_lights[3];
    point_light* p_light_1;

    mesh ui_meshes[10];
    ui_text test_text;
    ui_text test_sys_text;

    debug_console_state debug_console;

    // The unique identifier of the currently hovered-over object.
    u32 hovered_object_id;

    keymap console_keymap;

    u64 alloc_count;
    u64 prev_alloc_count;
    // TODO: end temp
} testbed_game_state;

typedef struct testbed_application_frame_data {
    i32 dummy;
} testbed_application_frame_data;<|MERGE_RESOLUTION|>--- conflicted
+++ resolved
@@ -29,16 +29,9 @@
     // TODO: temp
     simple_scene main_scene;
     b8 main_scene_unload_triggered;
-<<<<<<< HEAD
-    // skybox sb;
-=======
-    skybox sb;
->>>>>>> b3b03fe6
 
     mesh meshes[10];
 
-    // directional_light dir_light;
-    // point_light p_lights[3];
     point_light* p_light_1;
 
     mesh ui_meshes[10];
