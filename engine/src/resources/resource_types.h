--- conflicted
+++ resolved
@@ -2,8 +2,6 @@
 
 #include "math/math_types.h"
 
-<<<<<<< HEAD
-=======
 // Pre-defined resource types.
 typedef enum resource_type {
     RESOURCE_TYPE_TEXT,
@@ -29,7 +27,6 @@
     u8* pixels;
 } image_resource_data;
 
->>>>>>> c39dde81
 #define TEXTURE_NAME_MAX_LENGTH 512
 
 typedef struct texture {
@@ -54,8 +51,6 @@
 } texture_map;
 
 #define MATERIAL_NAME_MAX_LENGTH 256
-<<<<<<< HEAD
-=======
 
 typedef struct material_config {
     char name[MATERIAL_NAME_MAX_LENGTH];
@@ -63,7 +58,6 @@
     vec4 diffuse_colour;
     char diffuse_map_name[TEXTURE_NAME_MAX_LENGTH];
 } material_config;
->>>>>>> c39dde81
 typedef struct material {
     u32 id;
     u32 generation;
