#include "mesh_loader.h"

#include "core/logger.h"
#include "core/kmemory.h"
#include "core/kstring.h"
#include "containers/darray.h"
#include "resources/resource_types.h"
#include "systems/resource_system.h"
#include "systems/geometry_system.h"
#include "math/kmath.h"
#include "math/geometry_utils.h"
#include "loader_utils.h"

#include "platform/filesystem.h"

#include <stdio.h>  //sscanf

typedef enum mesh_file_type {
    MESH_FILE_TYPE_NOT_FOUND,
    MESH_FILE_TYPE_KSM,
    MESH_FILE_TYPE_OBJ
} mesh_file_type;

typedef struct supported_mesh_filetype {
    char* extension;
    mesh_file_type type;
    b8 is_binary;
} supported_mesh_filetype;

typedef struct mesh_vertex_index_data {
    u32 position_index;
    u32 normal_index;
    u32 texcoord_index;
} mesh_vertex_index_data;

typedef struct mesh_face_data {
    mesh_vertex_index_data vertices[3];
} mesh_face_data;

typedef struct mesh_group_data {
    // darray
    mesh_face_data* faces;
} mesh_group_data;

b8 import_obj_file(file_handle* obj_file, const char* out_ksm_filename, geometry_config** out_geometries_darray);
void process_subobject(vec3* positions, vec3* normals, vec2* tex_coords, mesh_face_data* faces, geometry_config* out_data);
b8 import_obj_material_library_file(const char* mtl_file_path);

b8 load_ksm_file(file_handle* ksm_file, geometry_config** out_geometries_darray);
b8 write_ksm_file(const char* path, const char* name, u32 geometry_count, geometry_config* geometries);
b8 write_kmt_file(const char* directory, material_config* config);

b8 mesh_loader_load(struct resource_loader* self, const char* name, resource* out_resource) {
    if (!self || !name || !out_resource) {
        return false;
    }

    char* format_str = "%s/%s/%s%s";
    file_handle f;
    // Supported extensions. Note that these are in order of priority when looked up.
    // This is to prioritize the loading of a binary version of the mesh, followed by
    // importing various types of meshes to binary types, which would be loaded on the
    // next run.
    // TODO: Might be good to be able to specify an override to always import (i.e. skip
    // binary versions) for debug purposes.
#define SUPPORTED_FILETYPE_COUNT 2
    supported_mesh_filetype supported_filetypes[SUPPORTED_FILETYPE_COUNT];
    supported_filetypes[0] = (supported_mesh_filetype){".ksm", MESH_FILE_TYPE_KSM, true};
    supported_filetypes[1] = (supported_mesh_filetype){".obj", MESH_FILE_TYPE_OBJ, false};

    char full_file_path[512];
    mesh_file_type type = MESH_FILE_TYPE_NOT_FOUND;
    // Try each supported extension.
    for (u32 i = 0; i < SUPPORTED_FILETYPE_COUNT; ++i) {
        string_format(full_file_path, format_str, resource_system_base_path(), self->type_path, name, supported_filetypes[i].extension);
        // If the file exists, open it and stop looking.
        if (filesystem_exists(full_file_path)) {
            if (filesystem_open(full_file_path, FILE_MODE_READ, supported_filetypes[i].is_binary, &f)) {
                type = supported_filetypes[i].type;
                break;
            }
        }
    }

    if (type == MESH_FILE_TYPE_NOT_FOUND) {
        KERROR("Unable to find mesh of supported type called '%s'.", name);
        return false;
    }

    out_resource->full_path = string_duplicate(full_file_path);

    // The resource data is just an array of configs.
    geometry_config* resource_data = darray_create(geometry_config);

    b8 result = false;
    switch (type) {
        case MESH_FILE_TYPE_OBJ: {
            // Generate the ksm filename.
            char ksm_file_name[512];
            string_format(ksm_file_name, "%s/%s/%s%s", resource_system_base_path(), self->type_path, name, ".ksm");
            result = import_obj_file(&f, ksm_file_name, &resource_data);
            break;
        }
        case MESH_FILE_TYPE_KSM:
            result = load_ksm_file(&f, &resource_data);
            break;
        default:
        case MESH_FILE_TYPE_NOT_FOUND:
            KERROR("Unable to find mesh of supported type called '%s'.", name);
            result = false;
            break;
    }

    filesystem_close(&f);

    if (!result) {
        KERROR("Failed to process mesh file '%s'.", full_file_path);
        darray_destroy(resource_data);
        out_resource->data = 0;
        out_resource->data_size = 0;
        return false;
    }

    out_resource->data = resource_data;
    // Use the data size as a count.
    out_resource->data_size = darray_length(resource_data);

    return true;
}

void mesh_loader_unload(struct resource_loader* self, resource* resource) {
    u32 count = darray_length(resource->data);
    for (u32 i = 0; i < count; ++i) {
        geometry_config* config = &((geometry_config*)resource->data)[i];
        geometry_system_config_dispose(config);
    }
    darray_destroy(resource->data);
    resource->data = 0;
    resource->data_size = 0;
}

b8 load_ksm_file(file_handle* ksm_file, geometry_config** out_geometries_darray) {
    // Version
    u64 bytes_read = 0;
    u16 version = 0;
    filesystem_read(ksm_file, sizeof(u16), &version, &bytes_read);

    // Name length
    u32 name_length = 0;
    filesystem_read(ksm_file, sizeof(u32), &name_length, &bytes_read);
    // Name + terminator
    char name[256];
    filesystem_read(ksm_file, sizeof(char) * name_length, name, &bytes_read);

    // Geometry count
    u32 geometry_count = 0;
    filesystem_read(ksm_file, sizeof(u32), &geometry_count, &bytes_read);

    // Each geometry
    for (u32 i = 0; i < geometry_count; ++i) {
        geometry_config g = {};

        // Vertices (size/count/array)
        filesystem_read(ksm_file, sizeof(u32), &g.vertex_size, &bytes_read);
        filesystem_read(ksm_file, sizeof(u32), &g.vertex_count, &bytes_read);
        g.vertices = kallocate(g.vertex_size * g.vertex_count, MEMORY_TAG_ARRAY);
        filesystem_read(ksm_file, g.vertex_size * g.vertex_count, g.vertices, &bytes_read);

        // Indices (size/count/array)
        filesystem_read(ksm_file, sizeof(u32), &g.index_size, &bytes_read);
        filesystem_read(ksm_file, sizeof(u32), &g.index_count, &bytes_read);
        g.indices = kallocate(g.index_size * g.index_count, MEMORY_TAG_ARRAY);
        filesystem_read(ksm_file, g.index_size * g.index_count, g.indices, &bytes_read);

        // Name
        u32 g_name_length = 0;
        filesystem_read(ksm_file, sizeof(u32), &g_name_length, &bytes_read);
        filesystem_read(ksm_file, sizeof(char) * g_name_length, g.name, &bytes_read);

        // Material Name
        u32 m_name_length = 0;
        filesystem_read(ksm_file, sizeof(u32), &m_name_length, &bytes_read);
        filesystem_read(ksm_file, sizeof(char) * m_name_length, g.material_name, &bytes_read);

        // Center
<<<<<<< HEAD
        filesystem_read(ksm_file, sizeof(vertex_3d), &g.center, &bytes_read);

        // Extents (min/max)
        filesystem_read(ksm_file, sizeof(vertex_3d), &g.min_extents, &bytes_read);
        filesystem_read(ksm_file, sizeof(vertex_3d), &g.max_extents, &bytes_read);
=======
        filesystem_read(ksm_file, sizeof(vec3), &g.center, &bytes_read);

        // Extents (min/max)
        filesystem_read(ksm_file, sizeof(vec3), &g.min_extents, &bytes_read);
        filesystem_read(ksm_file, sizeof(vec3), &g.max_extents, &bytes_read);
>>>>>>> 920035fa

        // Add to the output array.
        darray_push(*out_geometries_darray, g);
    }

    filesystem_close(ksm_file);

    return true;
}

b8 write_ksm_file(const char* path, const char* name, u32 geometry_count, geometry_config* geometries) {
    if (filesystem_exists(path)) {
        KINFO("File '%s' already exists and will be overwritten.", path);
    }

    file_handle f;
    if (!filesystem_open(path, FILE_MODE_WRITE, true, &f)) {
        KERROR("Unable to open file '%s' for writing. KSM write failed.", path);
        return false;
    }

    // Version
    u64 written = 0;
    u16 version = 0x0001U;
    filesystem_write(&f, sizeof(u16), &version, &written);

    // Name length
    u32 name_length = string_length(name) + 1;
    filesystem_write(&f, sizeof(u32), &name_length, &written);
    // Name + terminator
    filesystem_write(&f, sizeof(char) * name_length, name, &written);

    // Geometry count
    filesystem_write(&f, sizeof(u32), &geometry_count, &written);

    // Each geometry
    for (u32 i = 0; i < geometry_count; ++i) {
        geometry_config* g = &geometries[i];

        // Vertices (size/count/array)
        filesystem_write(&f, sizeof(u32), &g->vertex_size, &written);
        filesystem_write(&f, sizeof(u32), &g->vertex_count, &written);
        filesystem_write(&f, g->vertex_size * g->vertex_count, g->vertices, &written);

        // Indices (size/count/array)
        filesystem_write(&f, sizeof(u32), &g->index_size, &written);
        filesystem_write(&f, sizeof(u32), &g->index_count, &written);
        filesystem_write(&f, g->index_size * g->index_count, g->indices, &written);

        // Name
        u32 g_name_length = string_length(g->name) + 1;
        filesystem_write(&f, sizeof(u32), &g_name_length, &written);
        filesystem_write(&f, sizeof(char) * g_name_length, g->name, &written);

        // Material Name
        u32 m_name_length = string_length(g->material_name) + 1;
        filesystem_write(&f, sizeof(u32), &m_name_length, &written);
        filesystem_write(&f, sizeof(char) * m_name_length, g->material_name, &written);

        // Center
<<<<<<< HEAD
        filesystem_write(&f, sizeof(vertex_3d), &g->center, &written);

        // Extents (min/max)
        filesystem_write(&f, sizeof(vertex_3d), &g->min_extents, &written);
        filesystem_write(&f, sizeof(vertex_3d), &g->max_extents, &written);
=======
        filesystem_write(&f, sizeof(vec3), &g->center, &written);

        // Extents (min/max)
        filesystem_write(&f, sizeof(vec3), &g->min_extents, &written);
        filesystem_write(&f, sizeof(vec3), &g->max_extents, &written);
>>>>>>> 920035fa
    }

    filesystem_close(&f);

    return true;
}

/**
 * @brief Imports an obj file. This reads the obj, creates geometry configs, then calls logic to write
 * those geometries out to a binary ksm file. That file can be used on the next load.
 *
 * @param obj_file A pointer to the obj file handle to be read.
 * @param out_ksm_filename The path to the ksm file to be written to.
 * @param out_geometries_darray A darray of geometries parsed from the file.
 * @return True on success; otherwise false.
 */
b8 import_obj_file(file_handle* obj_file, const char* out_ksm_filename, geometry_config** out_geometries_darray) {
    // Positions
    vec3* positions = darray_reserve(vec3, 16384);

    // Normals
    vec3* normals = darray_reserve(vec3, 16384);

    // Normals
    vec2* tex_coords = darray_reserve(vec2, 16384);

    // Groups
    mesh_group_data* groups = darray_reserve(mesh_group_data, 4);

    char material_file_name[512] = "";

    char name[512];
    u8 current_mat_name_count = 0;
    char material_names[32][64];

    char line_buf[512] = "";
    char* p = &line_buf[0];
    u64 line_length = 0;

    // index 0 is previous, 1 is previous before that.
    char prev_first_chars[2] = {0, 0};
    while (true) {
        if (!filesystem_read_line(obj_file, 511, &p, &line_length)) {
            break;
        }

        // Skip blank lines.
        if (line_length < 1) {
            continue;
        }

        char first_char = line_buf[0];

        switch (first_char) {
            case '#':
                // Skip comments
                continue;
            case 'v': {
                char second_char = line_buf[1];
                switch (second_char) {
                    case ' ': {
                        // Vertex position
                        vec3 pos;
                        char t[2];
                        sscanf(
                            line_buf,
                            "%s %f %f %f",
                            t,
                            &pos.x,
                            &pos.y,
                            &pos.z);

                        darray_push(positions, pos);
                    } break;
                    case 'n': {
                        // Vertex normal
                        vec3 norm;
                        char t[2];
                        sscanf(
                            line_buf,
                            "%s %f %f %f",
                            t,
                            &norm.x,
                            &norm.y,
                            &norm.z);

                        darray_push(normals, norm);
                    } break;
                    case 't': {
                        // Vertex texture coords.
                        vec2 tex_coord;
                        char t[2];

                        // NOTE: Ignoring Z if present.
                        sscanf(
                            line_buf,
                            "%s %f %f",
                            t,
                            &tex_coord.x,
                            &tex_coord.y);

                        darray_push(tex_coords, tex_coord);
                    } break;
                }
            } break;
            case 's': {
            } break;
            case 'f': {
                // face
                // f 1/1/1 2/2/2 3/3/3  = pos/tex/norm pos/tex/norm pos/tex/norm
                mesh_face_data face;
                char t[2];

                u64 normal_count = darray_length(normals);
                u64 tex_coord_count = darray_length(tex_coords);

                if (normal_count == 0 || tex_coord_count == 0) {
                    sscanf(
                        line_buf,
                        "%s %d %d %d",
                        t,
                        &face.vertices[0].position_index,
                        &face.vertices[1].position_index,
                        &face.vertices[2].position_index);
                } else {
                    sscanf(
                        line_buf,
                        "%s %d/%d/%d %d/%d/%d %d/%d/%d",
                        t,
                        &face.vertices[0].position_index,
                        &face.vertices[0].texcoord_index,
                        &face.vertices[0].normal_index,

                        &face.vertices[1].position_index,
                        &face.vertices[1].texcoord_index,
                        &face.vertices[1].normal_index,

                        &face.vertices[2].position_index,
                        &face.vertices[2].texcoord_index,
                        &face.vertices[2].normal_index);
                }
                u64 group_index = darray_length(groups) - 1;
                darray_push(groups[group_index].faces, face);
            } break;
            case 'm': {
                // Material library file.
                char substr[7];

                sscanf(
                    line_buf,
                    "%s %s",
                    substr,
                    material_file_name);

                // If found, save off the material file name.
                if (strings_nequali(substr, "mtllib", 6)) {
                    // TODO: verification
                }
            } break;
            case 'u': {
                // Any time there is a usemtl, assume a new group.
                // New named group or smoothing group, all faces coming after should be added to it.
                mesh_group_data new_group;
                new_group.faces = darray_reserve(mesh_face_data, 16384);
                darray_push(groups, new_group);

                // usemtl
                // Read the material name.
                char t[8];
                sscanf(line_buf, "%s %s", t, material_names[current_mat_name_count]);
                current_mat_name_count++;
            } break;
            case 'g': {
                u64 group_count = darray_length(groups);
                // Process each group as a subobject.
                for (u64 i = 0; i < group_count; ++i) {
                    geometry_config new_data = {};
                    string_ncopy(new_data.name, name, 255);
                    if (i > 0) {
                        string_append_int(new_data.name, new_data.name, i);
                    }
                    string_ncopy(new_data.material_name, material_names[i], 255);

                    process_subobject(positions, normals, tex_coords, groups[i].faces, &new_data);
                    new_data.vertex_count = darray_length(new_data.vertices);
                    new_data.vertex_size = sizeof(vertex_3d);
                    new_data.index_count = darray_length(new_data.indices);
                    new_data.index_size = sizeof(u32);

                    darray_push(*out_geometries_darray, new_data);

                    // Increment the number of objects.
                    darray_destroy(groups[i].faces);
                    kzero_memory(material_names[i], 64);
                }

                current_mat_name_count = 0;
                darray_clear(groups);
                kzero_memory(name, 512);

                // Read the name
                char t[2];
                sscanf(line_buf, "%s %s", t, name);

            } break;
        }

        prev_first_chars[1] = prev_first_chars[0];
        prev_first_chars[0] = first_char;
    }  // each line

    // Process the remaining group since the last one will not have been trigged
    // by the finding of a new name.
    // Process each group as a subobject.
    u64 group_count = darray_length(groups);
    for (u64 i = 0; i < group_count; ++i) {
        geometry_config new_data = {};
        string_ncopy(new_data.name, name, 255);
        if (i > 0) {
            string_append_int(new_data.name, new_data.name, i);
        }
        string_ncopy(new_data.material_name, material_names[i], 255);

        process_subobject(positions, normals, tex_coords, groups[i].faces, &new_data);
        new_data.vertex_count = darray_length(new_data.vertices);
        new_data.vertex_size = sizeof(vertex_3d);
        new_data.index_count = darray_length(new_data.indices);
        new_data.index_size = sizeof(u32);

        darray_push(*out_geometries_darray, new_data);

        // Increment the number of objects.
        darray_destroy(groups[i].faces);
    }

    darray_destroy(groups);
    darray_destroy(positions);
    darray_destroy(normals);
    darray_destroy(tex_coords);

    if (string_length(material_file_name) > 0) {
        // Load up the material file
        char full_mtl_path[512];
        string_directory_from_path(full_mtl_path, out_ksm_filename);
        string_append_string(full_mtl_path, full_mtl_path, material_file_name);

        // Process material library file.
        if (!import_obj_material_library_file(full_mtl_path)) {
            KERROR("Error reading obj mtl file.");
        }
    }

    // De-duplicate geometry
    u32 count = darray_length(*out_geometries_darray);
    for (u64 i = 0; i < count; ++i) {
        geometry_config* g = &((*out_geometries_darray)[i]);
        KDEBUG("Geometry de-duplication process starting on geometry object named '%s'...", g->name);

        u32 new_vert_count = 0;
        vertex_3d* unique_verts = 0;
        geometry_deduplicate_vertices(g->vertex_count, g->vertices, g->index_count, g->indices, &new_vert_count, &unique_verts);

        // Destroy the old, large array...
        darray_destroy(g->vertices);

        // And replace with the de-duplicated one.
        g->vertices = unique_verts;
        g->vertex_count = new_vert_count;

        // Take a copy of the indices as a normal, non-darray
        u32* indices = kallocate(sizeof(u32) * g->index_count, MEMORY_TAG_ARRAY);
        kcopy_memory(indices, g->indices, sizeof(u32) * g->index_count);
        // Destroy the darray
        darray_destroy(g->indices);
        // Replace with the non-darray version.
        g->indices = indices;

        // Also generate tangents here, this way tangents are also stored in the output file.
        geometry_generate_tangents(g->vertex_count, g->vertices, g->index_count, g->indices);
    }

    // Output a ksm file, which will be loaded in the future.
    return write_ksm_file(out_ksm_filename, name, count, *out_geometries_darray);
}

void process_subobject(vec3* positions, vec3* normals, vec2* tex_coords, mesh_face_data* faces, geometry_config* out_data) {
    out_data->indices = darray_create(u32);
    out_data->vertices = darray_create(vertex_3d);
    b8 extent_set = false;
    kzero_memory(&out_data->min_extents, sizeof(vec3));
    kzero_memory(&out_data->max_extents, sizeof(vec3));

    u64 face_count = darray_length(faces);
    u64 normal_count = darray_length(normals);
    u64 tex_coord_count = darray_length(tex_coords);

    b8 skip_normals = false;
    b8 skip_tex_coords = false;
    if (normal_count == 0) {
        KWARN("No normals are present in this model.");
        skip_normals = true;
    }
    if (tex_coord_count == 0) {
        KWARN("No texture coordinates are present in this model.");
        skip_tex_coords = true;
    }
    for (u64 f = 0; f < face_count; ++f) {
        mesh_face_data face = faces[f];

        // Each vertex
        for (u64 i = 0; i < 3; ++i) {
            mesh_vertex_index_data index_data = face.vertices[i];
            darray_push(out_data->indices, (u32)(i + (f * 3)));

            vertex_3d vert;

            vec3 pos = positions[index_data.position_index - 1];
            vert.position = pos;

            // Check extents - min
            if (pos.x < out_data->min_extents.x || !extent_set) {
                out_data->min_extents.x = pos.x;
            }
            if (pos.y < out_data->min_extents.y || !extent_set) {
                out_data->min_extents.y = pos.y;
            }
            if (pos.z < out_data->min_extents.z || !extent_set) {
                out_data->min_extents.z = pos.z;
            }

            // Check extents - max
            if (pos.x > out_data->max_extents.x || !extent_set) {
                out_data->max_extents.x = pos.x;
            }
            if (pos.y > out_data->max_extents.y || !extent_set) {
                out_data->max_extents.y = pos.y;
            }
            if (pos.z > out_data->max_extents.z || !extent_set) {
                out_data->max_extents.z = pos.z;
            }

            extent_set = true;

            if (skip_normals) {
                vert.normal = vec3_create(0, 0, 1);
            } else {
                vert.normal = normals[index_data.normal_index - 1];
            }

            if (skip_tex_coords) {
                vert.texcoord = vec2_zero();
            } else {
                vert.texcoord = tex_coords[index_data.texcoord_index - 1];
            }

            // TODO: Color. Hardcode to white for now.
            vert.colour = vec4_one();

            darray_push(out_data->vertices, vert);
        }
    }

    // Calculate the center based on the extents.
    for (u8 i = 0; i < 3; ++i) {
        out_data->center.elements[i] = (out_data->min_extents.elements[i] + out_data->max_extents.elements[i]) / 2.0f;
    }
}

// TODO: Load the material library file, and create material definitions from it.
// These definitions should be output to .kmt files. These .kmt files are then
// loaded when the material is acquired on mesh load.
// NOTE: This should eventually account for duplicate materials. When the .kmt
// files are written, if the file already exists the material should have something
// such as a number appended to its name and a warning thrown to the console. The artist
// should make sure material names are unique. When the material is acquired, the _original_
// existing material name would be used, which would visually be wrong and serve as additional
// reinforcement of the message for material uniqueness.
// Material configs should not be returned or used here.
b8 import_obj_material_library_file(const char* mtl_file_path) {
    KDEBUG("Importing obj .mtl file '%s'...", mtl_file_path);
    // Grab the .mtl file, if it exists, and read the material information.
    file_handle mtl_file;
    if (!filesystem_open(mtl_file_path, FILE_MODE_READ, false, &mtl_file)) {
        KERROR("Unable to open mtl file: %s", mtl_file_path);
        return false;
    }

    material_config current_config;
    kzero_memory(&current_config, sizeof(current_config));

    b8 hit_name = false;

    char* line = 0;
    char line_buffer[512];
    char* p = &line_buffer[0];
    u64 line_length = 0;
    while (true) {
        if (!filesystem_read_line(&mtl_file, 512, &p, &line_length)) {
            break;
        }
        // Trim the line first.
        line = string_trim(line_buffer);
        line_length = string_length(line);

        // Skip blank lines.
        if (line_length < 1) {
            continue;
        }

        char first_char = line[0];
        switch (first_char) {
            case '#':
                // Skip comments
                continue;
            case 'K': {
                char second_char = line[1];
                switch (second_char) {
                    case 'a':
                    case 'd': {
                        // Ambient/Diffuse colour are treated the same at this level.
                        // ambient colour is determined by the level.
                        char t[2];
                        sscanf(
                            line,
                            "%s %f %f %f",
                            t,
                            &current_config.diffuse_colour.r,
                            &current_config.diffuse_colour.g,
                            &current_config.diffuse_colour.b);

                        // NOTE: This is only used by the colour shader, and will set to max_norm by default.
                        // Transparency could be added as a material property all its own at a later time.
                        current_config.diffuse_colour.a = 1.0f;
                    } break;
                    case 's': {
                        // Specular colour
                        char t[2];

                        // NOTE: Not using this for now.
                        f32 spec_rubbish = 0.0f;
                        sscanf(
                            line,
                            "%s %f %f %f",
                            t,
                            &spec_rubbish,
                            &spec_rubbish,
                            &spec_rubbish);
                    } break;
                }
            } break;
            case 'N': {
                char second_char = line[1];
                switch (second_char) {
                    case 's': {
                        // Specular exponent
                        char t[2];

                        sscanf(line, "%s %f", t, &current_config.shininess);
                    } break;
                }
            } break;
            case 'm': {
                // map
                char substr[10];
                char texture_file_name[512];

                sscanf(
                    line,
                    "%s %s",
                    substr,
                    texture_file_name);

                //
                if (strings_nequali(substr, "map_Kd", 6)) {
                    // Is a diffuse texture map
                    string_filename_no_extension_from_path(current_config.diffuse_map_name, texture_file_name);
                } else if (strings_nequali(substr, "map_Ks", 6)) {
                    // Is a specular texture map
                    string_filename_no_extension_from_path(current_config.specular_map_name, texture_file_name);
                } else if (strings_nequali(substr, "map_bump", 8)) {
                    // Is a bump texture map
                    string_filename_no_extension_from_path(current_config.normal_map_name, texture_file_name);
                }
            } break;
            case 'b': {
                // Some implementations use 'bump' instead of 'map_bump'.
                char substr[10];
                char texture_file_name[512];

                sscanf(
                    line,
                    "%s %s",
                    substr,
                    texture_file_name);
                if (strings_nequali(substr, "bump", 4)) {
                    // Is a bump (normal) texture map
                    string_filename_no_extension_from_path(current_config.normal_map_name, texture_file_name);
                }
            }
            case 'n': {
                // Some implementations use 'bump' instead of 'map_bump'.
                char substr[10];
                char material_name[512];

                sscanf(
                    line,
                    "%s %s",
                    substr,
                    material_name);
                if (strings_nequali(substr, "newmtl", 6)) {
                    // Is a material name.

                    // NOTE: Hardcoding default material shader name because all objects imported this way
                    // will be treated the same.
                    current_config.shader_name = "Shader.Builtin.Material";
                    // NOTE: Shininess of 0 will cause problems in the shader. Use a default
                    // if this is the case.
                    if (current_config.shininess == 0.0f) {
                        current_config.shininess = 8.0f;
                    }
                    if (hit_name) {
                        //  Write out a kmt file and move on.
                        if (!write_kmt_file(mtl_file_path, &current_config)) {
                            KERROR("Unable to write kmt file.");
                            return false;
                        }

                        // Reset the material for the next round.
                        kzero_memory(&current_config, sizeof(current_config));
                    }

                    hit_name = true;

                    string_ncopy(current_config.name, material_name, 256);
                }
            }
        }
    }  // each line

    // Write out the remaining kmt file.
    // NOTE: Hardcoding default material shader name because all objects imported this way
    // will be treated the same.
    current_config.shader_name = "Shader.Builtin.Material";
    // NOTE: Shininess of 0 will cause problems in the shader. Use a default
    // if this is the case.
    if (current_config.shininess == 0.0f) {
        current_config.shininess = 8.0f;
    }
    if (!write_kmt_file(mtl_file_path, &current_config)) {
        KERROR("Unable to write kmt file.");
        return false;
    }

    filesystem_close(&mtl_file);
    return true;
}

/**
 * @brief Write out a kohi material file from config. This gets loaded by name later when the mesh
 * is requested for load.
 *
 * @param mtl_file_path The filepath of the material library file which originally contained the material definition.
 * @param config A pointer to the config to be converted to kmt.
 * @return True on success; otherwise false.
 */
b8 write_kmt_file(const char* mtl_file_path, material_config* config) {
    // NOTE: The .obj file this came from (and resulting .mtl file) sit in the
    // models directory. This moves up a level and back into the materials folder.
    // TODO: Read from config and get an absolute path for output.
    char* format_str = "%s../materials/%s%s";
    file_handle f;
    char directory[320];
    string_directory_from_path(directory, mtl_file_path);

    char full_file_path[512];
    string_format(full_file_path, format_str, directory, config->name, ".kmt");
    if (!filesystem_open(full_file_path, FILE_MODE_WRITE, false, &f)) {
        KERROR("Error opening material file for writing: '%s'", full_file_path);
        return false;
    }
    KDEBUG("Writing .kmt file '%s'...", full_file_path);

    char line_buffer[512];
    filesystem_write_line(&f, "#material file");
    filesystem_write_line(&f, "");
    filesystem_write_line(&f, "version=0.1");  // TODO: hardcoded version.
    string_format(line_buffer, "name=%s", config->name);
    filesystem_write_line(&f, line_buffer);
    string_format(line_buffer, "diffuse_colour=%.6f %.6f %.6f %.6f", config->diffuse_colour.r, config->diffuse_colour.g, config->diffuse_colour.b, config->diffuse_colour.a);
    filesystem_write_line(&f, line_buffer);
    string_format(line_buffer, "shininess=%.6f", config->shininess);
    filesystem_write_line(&f, line_buffer);
    if (config->diffuse_map_name[0]) {
        string_format(line_buffer, "diffuse_map_name=%s", config->diffuse_map_name);
        filesystem_write_line(&f, line_buffer);
    }
    if (config->specular_map_name[0]) {
        string_format(line_buffer, "specular_map_name=%s", config->specular_map_name);
        filesystem_write_line(&f, line_buffer);
    }
    if (config->normal_map_name[0]) {
        string_format(line_buffer, "normal_map_name=%s", config->normal_map_name);
        filesystem_write_line(&f, line_buffer);
    }
    string_format(line_buffer, "shader=%s", config->shader_name);
    filesystem_write_line(&f, line_buffer);

    filesystem_close(&f);

    return true;
}

resource_loader mesh_resource_loader_create() {
    resource_loader loader;
    loader.type = RESOURCE_TYPE_MESH;
    loader.custom_type = 0;
    loader.load = mesh_loader_load;
    loader.unload = mesh_loader_unload;
    loader.type_path = "models";

    return loader;
}<|MERGE_RESOLUTION|>--- conflicted
+++ resolved
@@ -183,19 +183,11 @@
         filesystem_read(ksm_file, sizeof(char) * m_name_length, g.material_name, &bytes_read);
 
         // Center
-<<<<<<< HEAD
         filesystem_read(ksm_file, sizeof(vertex_3d), &g.center, &bytes_read);
 
         // Extents (min/max)
         filesystem_read(ksm_file, sizeof(vertex_3d), &g.min_extents, &bytes_read);
         filesystem_read(ksm_file, sizeof(vertex_3d), &g.max_extents, &bytes_read);
-=======
-        filesystem_read(ksm_file, sizeof(vec3), &g.center, &bytes_read);
-
-        // Extents (min/max)
-        filesystem_read(ksm_file, sizeof(vec3), &g.min_extents, &bytes_read);
-        filesystem_read(ksm_file, sizeof(vec3), &g.max_extents, &bytes_read);
->>>>>>> 920035fa
 
         // Add to the output array.
         darray_push(*out_geometries_darray, g);
@@ -256,19 +248,11 @@
         filesystem_write(&f, sizeof(char) * m_name_length, g->material_name, &written);
 
         // Center
-<<<<<<< HEAD
         filesystem_write(&f, sizeof(vertex_3d), &g->center, &written);
 
         // Extents (min/max)
         filesystem_write(&f, sizeof(vertex_3d), &g->min_extents, &written);
         filesystem_write(&f, sizeof(vertex_3d), &g->max_extents, &written);
-=======
-        filesystem_write(&f, sizeof(vec3), &g->center, &written);
-
-        // Extents (min/max)
-        filesystem_write(&f, sizeof(vec3), &g->min_extents, &written);
-        filesystem_write(&f, sizeof(vec3), &g->max_extents, &written);
->>>>>>> 920035fa
     }
 
     filesystem_close(&f);
