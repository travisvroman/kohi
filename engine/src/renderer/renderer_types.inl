--- conflicted
+++ resolved
@@ -45,11 +45,7 @@
     b8 (*create_material)(struct material* material);
     void (*destroy_material)(struct material* material);
 
-<<<<<<< HEAD
-    b8 (*create_geometry)(geometry* geometry, u32 vertex_count, const vertex_3d* vertices, u32 index_count, const u32* indices);
-=======
     b8 (*create_geometry)(geometry* geometry, u32 vertex_size, u32 vertex_count, const void* vertices, u32 index_size, u32 index_count, const void* indices);
->>>>>>> c7609045
     void (*destroy_geometry)(geometry* geometry);
 } renderer_backend;
 
