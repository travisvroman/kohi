#pragma once

#include "defines.h"
#include "math/math_types.h"
#include "resources/resource_types.h"

typedef enum renderer_backend_type {
    RENDERER_BACKEND_TYPE_VULKAN,
    RENDERER_BACKEND_TYPE_OPENGL,
    RENDERER_BACKEND_TYPE_DIRECTX
} renderer_backend_type;

typedef struct global_uniform_object {
    mat4 projection;   // 64 bytes
    mat4 view;         // 64 bytes
    mat4 m_reserved0;  // 64 bytes, reserved for future use
    mat4 m_reserved1;  // 64 bytes, reserved for future use
} global_uniform_object;

typedef struct material_uniform_object {
    vec4 diffuse_color;  // 16 bytes
    vec4 v_reserved0;    // 16 bytes, reserved for future use
    vec4 v_reserved1;    // 16 bytes, reserved for future use
    vec4 v_reserved2;    // 16 bytes, reserved for future use
} material_uniform_object;

typedef struct geometry_render_data {
    mat4 model;
    material* material;
} geometry_render_data;

typedef struct renderer_backend {
    u64 frame_number;

    b8 (*initialize)(struct renderer_backend* backend, const char* application_name);

    void (*shutdown)(struct renderer_backend* backend);

    void (*resized)(struct renderer_backend* backend, u16 width, u16 height);

    b8 (*begin_frame)(struct renderer_backend* backend, f32 delta_time);
    void (*update_global_state)(mat4 projection, mat4 view, vec3 view_position, vec4 ambient_colour, i32 mode);
    b8 (*end_frame)(struct renderer_backend* backend, f32 delta_time);

    void (*update_object)(geometry_render_data data);

<<<<<<< HEAD
    void (*create_texture)(
        const char* name,
        i32 width,
        i32 height,
        i32 channel_count,
        const u8* pixels,
        b8 has_transparency,
        struct texture* out_texture);
=======
    void (*create_texture)(const u8* pixels, struct texture* texture);
>>>>>>> 5fa66447
    void (*destroy_texture)(struct texture* texture);

    b8 (*create_material)(struct material* material);
    void (*destroy_material)(struct material* material);
} renderer_backend;

typedef struct render_packet {
    f32 delta_time;
} render_packet;<|MERGE_RESOLUTION|>--- conflicted
+++ resolved
@@ -44,18 +44,7 @@
 
     void (*update_object)(geometry_render_data data);
 
-<<<<<<< HEAD
-    void (*create_texture)(
-        const char* name,
-        i32 width,
-        i32 height,
-        i32 channel_count,
-        const u8* pixels,
-        b8 has_transparency,
-        struct texture* out_texture);
-=======
     void (*create_texture)(const u8* pixels, struct texture* texture);
->>>>>>> 5fa66447
     void (*destroy_texture)(struct texture* texture);
 
     b8 (*create_material)(struct material* material);
