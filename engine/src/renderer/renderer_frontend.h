#pragma once

#include "renderer_types.inl"

b8 renderer_system_initialize(u64* memory_requirement, void* state, const char* application_name);
void renderer_system_shutdown(void* state);

void renderer_on_resized(u16 width, u16 height);

b8 renderer_draw_frame(render_packet* packet);

// HACK: this should not be exposed outside the engine.
KAPI void renderer_set_view(mat4 view);

<<<<<<< HEAD
void renderer_create_texture(
    const char* name,
    i32 width,
    i32 height,
    i32 channel_count,
    const u8* pixels,
    b8 has_transparency,
    struct texture* out_texture);

void renderer_destroy_texture(struct texture* texture);
=======
void renderer_create_texture(const u8* pixels, struct texture* texture);

void renderer_destroy_texture(struct texture* texture);

b8 renderer_create_material(struct material* material);
void renderer_destroy_material(struct material* material);
>>>>>>> 5fa66447
<|MERGE_RESOLUTION|>--- conflicted
+++ resolved
@@ -12,22 +12,9 @@
 // HACK: this should not be exposed outside the engine.
 KAPI void renderer_set_view(mat4 view);
 
-<<<<<<< HEAD
-void renderer_create_texture(
-    const char* name,
-    i32 width,
-    i32 height,
-    i32 channel_count,
-    const u8* pixels,
-    b8 has_transparency,
-    struct texture* out_texture);
-
-void renderer_destroy_texture(struct texture* texture);
-=======
 void renderer_create_texture(const u8* pixels, struct texture* texture);
 
 void renderer_destroy_texture(struct texture* texture);
 
 b8 renderer_create_material(struct material* material);
-void renderer_destroy_material(struct material* material);
->>>>>>> 5fa66447
+void renderer_destroy_material(struct material* material);