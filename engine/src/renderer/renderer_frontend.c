--- conflicted
+++ resolved
@@ -153,13 +153,8 @@
     state_ptr->backend.destroy_material(material);
 }
 
-<<<<<<< HEAD
-b8 renderer_create_geometry(geometry* geometry, u32 vertex_count, const vertex_3d* vertices, u32 index_count, const u32* indices) {
-    return state_ptr->backend.create_geometry(geometry, vertex_count, vertices, index_count, indices);
-=======
 b8 renderer_create_geometry(geometry* geometry, u32 vertex_size, u32 vertex_count, const void* vertices, u32 index_size, u32 index_count, const void* indices) {
     return state_ptr->backend.create_geometry(geometry, vertex_size, vertex_count, vertices, index_size, index_count, indices);
->>>>>>> c7609045
 }
 
 void renderer_destroy_geometry(geometry* geometry) {
