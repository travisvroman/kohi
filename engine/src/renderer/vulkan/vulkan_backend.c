--- conflicted
+++ resolved
@@ -25,11 +25,8 @@
 
 // Shaders
 #include "shaders/vulkan_material_shader.h"
-<<<<<<< HEAD
-=======
 
 #include "systems/material_system.h"
->>>>>>> fa70696d
 
 // static Vulkan context
 static vulkan_context context;
@@ -245,47 +242,10 @@
 
     create_buffers(&context);
 
-<<<<<<< HEAD
-    // TODO: temporary test code
-    const u32 vert_count = 4;
-    vertex_3d verts[vert_count];
-    kzero_memory(verts, sizeof(vertex_3d) * vert_count);
-
-    const f32 f = 10.0f;
-
-    verts[0].position.x = -0.5 * f;
-    verts[0].position.y = -0.5 * f;
-    verts[0].texcoord.x = 0.0f;
-    verts[0].texcoord.y = 0.0f;
-
-    verts[1].position.y = 0.5 * f;
-    verts[1].position.x = 0.5 * f;
-    verts[1].texcoord.x = 1.0f;
-    verts[1].texcoord.y = 1.0f;
-
-    verts[2].position.x = -0.5 * f;
-    verts[2].position.y = 0.5 * f;
-    verts[2].texcoord.x = 0.0f;
-    verts[2].texcoord.y = 1.0f;
-
-    verts[3].position.x = 0.5 * f;
-    verts[3].position.y = -0.5 * f;
-    verts[3].texcoord.x = 1.0f;
-    verts[3].texcoord.y = 0.0f;
-
-    const u32 index_count = 6;
-    u32 indices[index_count] = {0, 1, 2, 0, 3, 1};
-
-    upload_data_range(&context, context.device.graphics_command_pool, 0, context.device.graphics_queue, &context.object_vertex_buffer, 0, sizeof(vertex_3d) * vert_count, verts);
-    upload_data_range(&context, context.device.graphics_command_pool, 0, context.device.graphics_queue, &context.object_index_buffer, 0, sizeof(u32) * index_count, indices);
-
-    // TODO: end temp code
-=======
     // Mark all geometries as invalid
     for (u32 i = 0; i < VULKAN_MAX_GEOMETRY_COUNT; ++i) {
         context.geometries[i].id = INVALID_ID;
     }
->>>>>>> fa70696d
 
     KINFO("Vulkan renderer initialized successfully.");
     return true;
@@ -558,29 +518,6 @@
     return true;
 }
 
-<<<<<<< HEAD
-void vulkan_backend_update_object(geometry_render_data data) {
-    vulkan_command_buffer* command_buffer = &context.graphics_command_buffers[context.image_index];
-
-    vulkan_material_shader_update_object(&context, &context.material_shader, data);
-
-    // TODO: temporary test code
-    vulkan_material_shader_use(&context, &context.material_shader);
-
-    // Bind vertex buffer at offset.
-    VkDeviceSize offsets[1] = {0};
-    vkCmdBindVertexBuffers(command_buffer->handle, 0, 1, &context.object_vertex_buffer.handle, (VkDeviceSize*)offsets);
-
-    // Bind index buffer at offset.
-    vkCmdBindIndexBuffer(command_buffer->handle, context.object_index_buffer.handle, 0, VK_INDEX_TYPE_UINT32);
-
-    // Issue the draw.
-    vkCmdDrawIndexed(command_buffer->handle, 6, 1, 0, 0, 0);
-    // TODO: end temporary test code
-}
-
-=======
->>>>>>> fa70696d
 VKAPI_ATTR VkBool32 VKAPI_CALL vk_debug_callback(
     VkDebugUtilsMessageSeverityFlagBitsEXT message_severity,
     VkDebugUtilsMessageTypeFlagsEXT message_types,
@@ -900,8 +837,6 @@
     } else {
         KWARN("vulkan_renderer_destroy_material called with nullptr. Nothing was done.");
     }
-<<<<<<< HEAD
-=======
 }
 
 b8 vulkan_renderer_create_geometry(geometry* geometry, u32 vertex_count, const vertex_3d* vertices, u32 index_count, const u32* indices) {
@@ -1037,5 +972,4 @@
     } else {
         vkCmdDraw(command_buffer->handle, buffer_data->vertex_count, 1, 0, 0);
     }
->>>>>>> fa70696d
 }