--- conflicted
+++ resolved
@@ -218,11 +218,7 @@
         RENDERPASS_CLEAR_NONE_FLAG,
         true, false);
 
-<<<<<<< HEAD
-    // Swapchain framebuffers.
-=======
     // Regenerate swapchain and world framebuffers
->>>>>>> c7609045
     regenerate_framebuffers();
 
     // Create command buffers.
@@ -327,11 +323,7 @@
         vkDestroyFramebuffer(context.device.logical_device, context.swapchain.framebuffers[i], context.allocator);
     }
 
-<<<<<<< HEAD
-    // Renderpass
-=======
     // Renderpasses
->>>>>>> c7609045
     vulkan_renderpass_destroy(&context, &context.ui_renderpass);
     vulkan_renderpass_destroy(&context, &context.main_renderpass);
 
@@ -406,11 +398,7 @@
     // Wait for the execution of the current frame to complete. The fence being free will allow this one to move on.
     VkResult result = vkWaitForFences(context.device.logical_device, 1, &context.in_flight_fences[context.current_frame], true, UINT64_MAX);
     if (!vulkan_result_is_success(result)) {
-<<<<<<< HEAD
         KFATAL("In-flight fence wait failure! error: %s", vulkan_result_string(result, true));
-=======
-        KERROR("In-flight fence wait failure! error: %s", vulkan_result_string(result, true));
->>>>>>> c7609045
         return false;
     }
 
@@ -580,17 +568,10 @@
             vulkan_ui_shader_use(&context, &context.ui_shader);
             break;
     }
-<<<<<<< HEAD
 
     return true;
 }
 
-=======
-
-    return true;
-}
-
->>>>>>> c7609045
 b8 vulkan_renderer_end_renderpass(struct renderer_backend* backend, u8 renderpass_id) {
     vulkan_renderpass* renderpass = 0;
     vulkan_command_buffer* command_buffer = &context.graphics_command_buffers[context.image_index];
@@ -921,11 +902,6 @@
 
 b8 vulkan_renderer_create_material(struct material* material) {
     if (material) {
-<<<<<<< HEAD
-        if (!vulkan_material_shader_acquire_resources(&context, &context.material_shader, material)) {
-            KERROR("vulkan_renderer_create_material - Failed to acquire shader resources.");
-            return false;
-=======
         switch (material->type) {
             case MATERIAL_TYPE_WORLD:
                 if (!vulkan_material_shader_acquire_resources(&context, &context.material_shader, material)) {
@@ -942,7 +918,6 @@
             default:
                 KERROR("vulkan_renderer_create_material - unknown material type");
                 return false;
->>>>>>> c7609045
         }
 
         KTRACE("Renderer: Material created.");
@@ -956,9 +931,6 @@
 void vulkan_renderer_destroy_material(struct material* material) {
     if (material) {
         if (material->internal_id != INVALID_ID) {
-<<<<<<< HEAD
-            vulkan_material_shader_release_resources(&context, &context.material_shader, material);
-=======
             switch (material->type) {
                 case MATERIAL_TYPE_WORLD:
                     vulkan_material_shader_release_resources(&context, &context.material_shader, material);
@@ -970,7 +942,6 @@
                     KERROR("vulkan_renderer_destroy_material - unknown material type");
                     break;
             }
->>>>>>> c7609045
         } else {
             KWARN("vulkan_renderer_destroy_material called with internal_id=INVALID_ID. Nothing was done.");
         }
@@ -979,11 +950,7 @@
     }
 }
 
-<<<<<<< HEAD
-b8 vulkan_renderer_create_geometry(geometry* geometry, u32 vertex_count, const vertex_3d* vertices, u32 index_count, const u32* indices) {
-=======
 b8 vulkan_renderer_create_geometry(geometry* geometry, u32 vertex_size, u32 vertex_count, const void* vertices, u32 index_size, u32 index_count, const void* indices) {
->>>>>>> c7609045
     if (!vertex_count || !vertices) {
         KERROR("vulkan_renderer_create_geometry requires vertex data, and none was supplied. vertex_count=%d, vertices=%p", vertex_count, vertices);
         return false;
@@ -1000,17 +967,10 @@
         // Take a copy of the old range.
         old_range.index_buffer_offset = internal_data->index_buffer_offset;
         old_range.index_count = internal_data->index_count;
-<<<<<<< HEAD
-        old_range.index_size = internal_data->index_size;
-        old_range.vertex_buffer_offset = internal_data->vertex_buffer_offset;
-        old_range.vertex_count = internal_data->vertex_count;
-        old_range.vertex_size = internal_data->vertex_size;
-=======
         old_range.index_element_size = internal_data->index_element_size;
         old_range.vertex_buffer_offset = internal_data->vertex_buffer_offset;
         old_range.vertex_count = internal_data->vertex_count;
         old_range.vertex_element_size = internal_data->vertex_element_size;
->>>>>>> c7609045
     } else {
         for (u32 i = 0; i < VULKAN_MAX_GEOMETRY_COUNT; ++i) {
             if (context.geometries[i].id == INVALID_ID) {
@@ -1033,12 +993,6 @@
     // Vertex data.
     internal_data->vertex_buffer_offset = context.geometry_vertex_offset;
     internal_data->vertex_count = vertex_count;
-<<<<<<< HEAD
-    internal_data->vertex_size = sizeof(vertex_3d) * vertex_count;
-    upload_data_range(&context, pool, 0, queue, &context.object_vertex_buffer, internal_data->vertex_buffer_offset, internal_data->vertex_size, vertices);
-    // TODO: should maintain a free list instead of this.
-    context.geometry_vertex_offset += internal_data->vertex_size;
-=======
     internal_data->vertex_element_size = sizeof(vertex_3d);
     u32 total_size = vertex_count * vertex_size;
     upload_data_range(
@@ -1053,18 +1007,11 @@
 
     // TODO: should maintain a free list instead of this.
     context.geometry_vertex_offset += total_size;
->>>>>>> c7609045
 
     // Index data, if applicable
     if (index_count && indices) {
         internal_data->index_buffer_offset = context.geometry_index_offset;
         internal_data->index_count = index_count;
-<<<<<<< HEAD
-        internal_data->index_size = sizeof(u32) * index_count;
-        upload_data_range(&context, pool, 0, queue, &context.object_index_buffer, internal_data->index_buffer_offset, internal_data->index_size, indices);
-        // TODO: should maintain a free list instead of this.
-        context.geometry_index_offset += internal_data->index_size;
-=======
         internal_data->index_element_size = sizeof(u32);
         total_size = index_count * index_size;
         upload_data_range(
@@ -1078,7 +1025,6 @@
             indices);
         // TODO: should maintain a free list instead of this.
         context.geometry_index_offset += total_size;
->>>>>>> c7609045
     }
 
     if (internal_data->generation == INVALID_ID) {
@@ -1089,19 +1035,11 @@
 
     if (is_reupload) {
         // Free vertex data
-<<<<<<< HEAD
-        free_data_range(&context.object_vertex_buffer, old_range.vertex_buffer_offset, old_range.vertex_size);
-
-        // Free index data, if applicable
-        if (old_range.index_size > 0) {
-            free_data_range(&context.object_index_buffer, old_range.index_buffer_offset, old_range.index_size);
-=======
         free_data_range(&context.object_vertex_buffer, old_range.vertex_buffer_offset, old_range.vertex_element_size * old_range.vertex_count);
 
         // Free index data, if applicable
         if (old_range.index_element_size > 0) {
             free_data_range(&context.object_index_buffer, old_range.index_buffer_offset, old_range.index_element_size * old_range.index_count);
->>>>>>> c7609045
         }
     }
 
@@ -1114,19 +1052,11 @@
         vulkan_geometry_data* internal_data = &context.geometries[geometry->internal_id];
 
         // Free vertex data
-<<<<<<< HEAD
-        free_data_range(&context.object_vertex_buffer, internal_data->vertex_buffer_offset, internal_data->vertex_size);
-
-        // Free index data, if applicable
-        if (internal_data->index_size > 0) {
-            free_data_range(&context.object_index_buffer, internal_data->index_buffer_offset, internal_data->index_size);
-=======
         free_data_range(&context.object_vertex_buffer, internal_data->vertex_buffer_offset, internal_data->vertex_element_size * internal_data->vertex_count);
 
         // Free index data, if applicable
         if (internal_data->index_element_size > 0) {
             free_data_range(&context.object_index_buffer, internal_data->index_buffer_offset, internal_data->index_element_size * internal_data->index_count);
->>>>>>> c7609045
         }
 
         // Clean up data.
@@ -1145,23 +1075,12 @@
     vulkan_geometry_data* buffer_data = &context.geometries[data.geometry->internal_id];
     vulkan_command_buffer* command_buffer = &context.graphics_command_buffers[context.image_index];
 
-<<<<<<< HEAD
-    // TODO: check if this is actually needed.
-    vulkan_material_shader_use(&context, &context.material_shader);
-
-    vulkan_material_shader_set_model(&context, &context.material_shader, data.model);
-
-=======
->>>>>>> c7609045
     material* m = 0;
     if (data.geometry->material) {
         m = data.geometry->material;
     } else {
         m = material_system_get_default();
     }
-<<<<<<< HEAD
-    vulkan_material_shader_apply_material(&context, &context.material_shader, m);
-=======
     
     switch (m->type) {
         case MATERIAL_TYPE_WORLD:
@@ -1176,7 +1095,6 @@
             KERROR("vulkan_renderer_draw_geometry - unknown material type: %i", m->type);
             return;
     }
->>>>>>> c7609045
 
     // Bind vertex buffer at offset.
     VkDeviceSize offsets[1] = {buffer_data->vertex_buffer_offset};
