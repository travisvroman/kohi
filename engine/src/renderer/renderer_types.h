#pragma once

#include "containers/freelist.h"
#include "defines.h"
#include "math/math_types.h"
#include "resources/resource_types.h"

struct shader;
struct shader_uniform;
struct frame_data;
struct terrain;
struct viewport;
struct camera;

typedef struct geometry_render_data {
    mat4 model;
    geometry* geometry;
<<<<<<< HEAD
=======
    u64 unique_id;
>>>>>>> ff91cae0
    b8 winding_inverted;
    u32 unique_id;
    vec4 diffuse_colour;
} geometry_render_data;

typedef enum renderer_debug_view_mode {
    RENDERER_VIEW_MODE_DEFAULT = 0,
    RENDERER_VIEW_MODE_LIGHTING = 1,
    RENDERER_VIEW_MODE_NORMALS = 2
} renderer_debug_view_mode;

typedef enum render_target_attachment_type {
    RENDER_TARGET_ATTACHMENT_TYPE_COLOUR = 0x1,
    RENDER_TARGET_ATTACHMENT_TYPE_DEPTH = 0x2,
    RENDER_TARGET_ATTACHMENT_TYPE_STENCIL = 0x4
} render_target_attachment_type;

typedef enum render_target_attachment_source {
    RENDER_TARGET_ATTACHMENT_SOURCE_DEFAULT = 0x1,
    RENDER_TARGET_ATTACHMENT_SOURCE_VIEW = 0x2
} render_target_attachment_source;

typedef enum render_target_attachment_load_operation {
    RENDER_TARGET_ATTACHMENT_LOAD_OPERATION_DONT_CARE = 0x0,
    RENDER_TARGET_ATTACHMENT_LOAD_OPERATION_LOAD = 0x1
} render_target_attachment_load_operation;

typedef enum render_target_attachment_store_operation {
    RENDER_TARGET_ATTACHMENT_STORE_OPERATION_DONT_CARE = 0x0,
    RENDER_TARGET_ATTACHMENT_STORE_OPERATION_STORE = 0x1
} render_target_attachment_store_operation;

typedef enum renderer_projection_matrix_type {
    RENDERER_PROJECTION_MATRIX_TYPE_PERSPECTIVE = 0x0,
    /** @brief An orthographic matrix that is zero-based on the top left. */
    RENDERER_PROJECTION_MATRIX_TYPE_ORTHOGRAPHIC = 0x1,
    /** @brief An orthographic matrix that is centered around width/height instead of zero-based. Uses fov as a "zoom". */
    RENDERER_PROJECTION_MATRIX_TYPE_ORTHOGRAPHIC_CENTERED = 0x2
} renderer_projection_matrix_type;

typedef struct render_target_attachment_config {
    render_target_attachment_type type;
    render_target_attachment_source source;
    render_target_attachment_load_operation load_operation;
    render_target_attachment_store_operation store_operation;
    b8 present_after;
} render_target_attachment_config;

typedef struct render_target_config {
    u8 attachment_count;
    render_target_attachment_config* attachments;
} render_target_config;

typedef struct render_target_attachment {
    render_target_attachment_type type;
    render_target_attachment_source source;
    render_target_attachment_load_operation load_operation;
    render_target_attachment_store_operation store_operation;
    b8 present_after;
    struct texture* texture;
} render_target_attachment;

/** @brief Represents a render target, which is used for rendering to a texture or set of textures. */
typedef struct render_target {
    /** @brief The number of attachments */
    u8 attachment_count;
    /** @brief An array of attachments. */
    struct render_target_attachment* attachments;
    /** @brief The renderer API internal framebuffer object. */
    void* internal_framebuffer;
} render_target;

/**
 * @brief The types of clearing to be done on a renderpass.
 * Can be combined together for multiple clearing functions.
 */
typedef enum renderpass_clear_flag {
    /** @brief No clearing should be done. */
    RENDERPASS_CLEAR_NONE_FLAG = 0x0,
    /** @brief Clear the colour buffer. */
    RENDERPASS_CLEAR_COLOUR_BUFFER_FLAG = 0x1,
    /** @brief Clear the depth buffer. */
    RENDERPASS_CLEAR_DEPTH_BUFFER_FLAG = 0x2,
    /** @brief Clear the stencil buffer. */
    RENDERPASS_CLEAR_STENCIL_BUFFER_FLAG = 0x4
} renderpass_clear_flag;

typedef struct renderpass_config {
    /** @brief The name of this renderpass. */
    const char* name;
    f32 depth;
    u32 stencil;

    /** @brief The current render area of the renderpass. */
    vec4 render_area;
    /** @brief The clear colour used for this renderpass. */
    vec4 clear_colour;

    /** @brief The clear flags for this renderpass. */
    u8 clear_flags;

    /** @brief The number of render targets created according to the render target config. */
    u8 render_target_count;
    /** @brief The render target configuration. */
    render_target_config target;
} renderpass_config;

/**
 * @brief Represents a generic renderpass.
 */
typedef struct renderpass {
    /** @brief The id of the renderpass */
    u16 id;

    char* name;

    /** @brief The current render area of the renderpass. */
    vec4 render_area;
    /** @brief The clear colour used for this renderpass. */
    vec4 clear_colour;

    /** @brief The clear flags for this renderpass. */
    u8 clear_flags;
    /** @brief The number of render targets for this renderpass. */
    u8 render_target_count;
    /** @brief An array of render targets used by this renderpass. */
    render_target* targets;

    /** @brief Internal renderpass data */
    void* internal_data;
} renderpass;

typedef enum renderbuffer_type {
    /** @brief Buffer is use is unknown. Default, but usually invalid. */
    RENDERBUFFER_TYPE_UNKNOWN,
    /** @brief Buffer is used for vertex data. */
    RENDERBUFFER_TYPE_VERTEX,
    /** @brief Buffer is used for index data. */
    RENDERBUFFER_TYPE_INDEX,
    /** @brief Buffer is used for uniform data. */
    RENDERBUFFER_TYPE_UNIFORM,
    /** @brief Buffer is used for staging purposes (i.e. from host-visible to device-local memory) */
    RENDERBUFFER_TYPE_STAGING,
    /** @brief Buffer is used for reading purposes (i.e copy to from device local, then read) */
    RENDERBUFFER_TYPE_READ,
    /** @brief Buffer is used for data storage. */
    RENDERBUFFER_TYPE_STORAGE
} renderbuffer_type;

typedef enum renderbuffer_track_type {
    RENDERBUFFER_TRACK_TYPE_NONE = 0,
    RENDERBUFFER_TRACK_TYPE_FREELIST = 1,
    RENDERBUFFER_TRACK_TYPE_LINEAR = 2
} renderbuffer_track_type;

typedef struct renderbuffer {
    /** @brief The name of the buffer, used for debugging purposes. */
    char* name;
    /** @brief The type of buffer, which typically determines its use. */
    renderbuffer_type type;
    /** @brief The total size of the buffer in bytes. */
    u64 total_size;
    /** @brief indicates the allocation tracking type. */
    renderbuffer_track_type track_type;
    /** @brief The amount of memory required to store the freelist. 0 if not used. */
    u64 freelist_memory_requirement;
    /** @brief The buffer freelist, if used. */
    freelist buffer_freelist;
    /** @brief The freelist memory block, if needed. */
    void* freelist_block;
    /** @brief Contains internal data for the renderer-API-specific buffer. */
    void* internal_data;
    /** @brief The byte offset used for linear tracking. */
    u64 offset;
} renderbuffer;

typedef enum renderer_config_flag_bits {
    /** @brief Indicates that vsync should be enabled. */
    RENDERER_CONFIG_FLAG_VSYNC_ENABLED_BIT = 0x1,
    /** @brief Configures the renderer backend in a way that conserves power where possible. */
    RENDERER_CONFIG_FLAG_POWER_SAVING_BIT = 0x2,
} renderer_config_flag_bits;

typedef u32 renderer_config_flags;

/** @brief The generic configuration for a renderer backend. */
typedef struct renderer_backend_config {
    /** @brief The name of the application */
    const char* application_name;
    /** @brief Various configuration flags for renderer backend setup. */
    renderer_config_flags flags;
} renderer_backend_config;

/** @brief The winding order of vertices, used to determine what is the front-face of a triangle. */
typedef enum renderer_winding {
    /** @brief Counter-clockwise vertex winding. */
    RENDERER_WINDING_COUNTER_CLOCKWISE = 0,
    /** @brief Counter-clockwise vertex winding. */
    RENDERER_WINDING_CLOCKWISE = 1
} renderer_winding;

/**
 * @brief A generic "interface" for the renderer plugin. The renderer backend
 * is what is responsible for making calls to the graphics API such as
 * Vulkan, OpenGL or DirectX. Each of these should implement this interface.
 * The frontend only interacts via this structure and has no knowledge of
 * the way things actually work on the backend.
 */
typedef struct renderer_plugin {
    /** @brief The current frame number. */
    u64 frame_number;

    /**
     * @brief The draw index for the current frame. Typically aligns with the
     * number of queue submissions per frame.
     */
    u8 draw_index;
    /**
     * @brief The size of the plugin-specific renderer context.
     */
    u64 internal_context_size;
    /**
     * @brief The plugin-specific renderer context.
     */
    void* internal_context;

    /**
     * @brief Initializes the backend.
     *
     * @param plugin A pointer to the renderer plugin interface.
     * @param config A pointer to configuration to be used when initializing the backend.
     * @param out_window_render_target_count A pointer to hold how many render targets are needed for renderpasses targeting the window.
     * @return True if initialized successfully; otherwise false.
     */
    b8 (*initialize)(struct renderer_plugin* plugin, const renderer_backend_config* config, u8* out_window_render_target_count);

    /**
     * @brief Shuts the renderer backend down.
     *
     * @param plugin A pointer to the renderer plugin interface.
     */
    void (*shutdown)(struct renderer_plugin* plugin);

    /**
     * @brief Handles window resizes.
     *
     * @param plugin A pointer to the renderer plugin interface.
     * @param width The new window width.
     * @param height The new window height.
     */
    void (*resized)(struct renderer_plugin* plugin, u16 width, u16 height);

    /**
     * @brief Performs setup routines required at the start of a frame.
     * @note A false result does not necessarily indicate failure. It can also specify that
     * the backend is simply not in a state capable of drawing a frame at the moment, and
     * that it should be attempted again on the next loop. End frame does not need to (and
     * should not) be called if this is the case.
     * @param plugin A pointer to the renderer plugin interface.
     * @param p_frame_data A pointer to the current frame's data.
     * @return True if successful; otherwise false.
     */
    b8 (*frame_prepare)(struct renderer_plugin* plugin, struct frame_data* p_frame_data);

    /**
     * @brief Begins a render. There must be at least one of these and a matching end per frame.
     * @param plugin A pointer to the renderer plugin interface.
     * @param p_frame_data A pointer to the current frame's data.
     * @return True if successful; otherwise false.
     */
    b8 (*begin)(struct renderer_plugin* plugin, struct frame_data* p_frame_data);

    /**
     * @brief Ends a render.
     * @param plugin A pointer to the renderer plugin interface.
     * @param p_frame_data A pointer to the current frame's data.
     * @return True if successful; otherwise false.
     */
    b8 (*end)(struct renderer_plugin* plugin, struct frame_data* p_frame_data);

    /**
     * @brief Performs routines required to draw a frame, such as presentation. Should only be called
     * after a successful return of begin_frame.
     *
     * @param plugin A pointer to the renderer plugin interface.
     * @param p_frame_data A constant pointer to the current frame's data.
     * @return True on success; otherwise false.
     */
    b8 (*present)(struct renderer_plugin* plugin, struct frame_data* p_frame_data);

    /**
     * @brief Sets the renderer viewport to the given rectangle. Must be done within a renderpass.
     *
     * @param plugin A pointer to the renderer plugin interface.
     * @param rect The viewport rectangle to be set.
     */
    void (*viewport_set)(struct renderer_plugin* plugin, vec4 rect);

    /**
     * @brief Resets the viewport to the default, which matches the application window.
     * Must be done within a renderpass.
     * @param plugin A pointer to the renderer plugin interface.
     *
     */
    void (*viewport_reset)(struct renderer_plugin* plugin);

    /**
     * @brief Sets the renderer scissor to the given rectangle. Must be done within a renderpass.
     *
     * @param plugin A pointer to the renderer plugin interface.
     * @param rect The scissor rectangle to be set.
     */
    void (*scissor_set)(struct renderer_plugin* plugin, vec4 rect);

    /**
     * @brief Resets the scissor to the default, which matches the application window.
     * Must be done within a renderpass.
     *
     * @param plugin A pointer to the renderer plugin interface.
     */
    void (*scissor_reset)(struct renderer_plugin* plugin);

    /**
     * @brief Set the renderer to use the given winding direction.
     *
     * @param A pointer to the renderer plugin interface.
     * @param winding The winding direction.
     */
    void (*winding_set)(struct renderer_plugin* plugin, renderer_winding winding);

    /**
     * @brief Begins a renderpass with the given id.
     *
     * @param plugin A pointer to the renderer plugin interface.
     * @param pass A pointer to the renderpass to begin.
     * @param target A pointer to the render target to be used.
     * @return True on success; otherwise false.
     */
    b8 (*renderpass_begin)(struct renderer_plugin* plugin, renderpass* pass, render_target* target);

    /**
     * @brief Ends a renderpass with the given id.
     *
     * @param plugin A pointer to the renderer plugin interface.
     * @param pass A pointer to the renderpass to end.
     * @return True on success; otherwise false.
     */
    b8 (*renderpass_end)(struct renderer_plugin* plugin, renderpass* pass);

    /**
     * @brief Creates a renderer-backend-API-specific texture, acquiring internal resources as needed.
     *
     * @param plugin A pointer to the renderer plugin interface.
     * @param pixels The raw image data used for the texture.
     * @param texture A pointer to the texture to hold the resources.
     */
    void (*texture_create)(struct renderer_plugin* plugin, const u8* pixels, struct texture* texture);

    /**
     * @brief Destroys the given texture, releasing internal resources.
     *
     * @param plugin A pointer to the renderer plugin interface.
     * @param texture A pointer to the texture to be destroyed.
     */
    void (*texture_destroy)(struct renderer_plugin* plugin, struct texture* texture);

    /**
     * @brief Creates a new writeable texture with no data written to it.
     *
     * @param plugin A pointer to the renderer plugin interface.
     * @param t A pointer to the texture to hold the resources.
     */
    void (*texture_create_writeable)(struct renderer_plugin* plugin, texture* t);

    /**
     * @brief Resizes a texture. There is no check at this level to see if the
     * texture is writeable. Internal resources are destroyed and re-created at
     * the new resolution. Data is lost and would need to be reloaded.
     *
     * @param plugin A pointer to the renderer plugin interface.
     * @param t A pointer to the texture to be resized.
     * @param new_width The new width in pixels.
     * @param new_height The new height in pixels.
     */
    void (*texture_resize)(struct renderer_plugin* plugin, texture* t, u32 new_width, u32 new_height);

    /**
     * @brief Writes the given data to the provided texture.
     * NOTE: At this level, this can either be a writeable or non-writeable texture because
     * this also handles the initial texture load. The texture system itself should be
     * responsible for blocking write requests to non-writeable textures.
     *
     * @param plugin A pointer to the renderer plugin interface.
     * @param t A pointer to the texture to be written to.
     * @param offset The offset in bytes from the beginning of the data to be written.
     * @param size The number of bytes to be written.
     * @param pixels The raw image data to be written.
     */
    void (*texture_write_data)(struct renderer_plugin* plugin, texture* t, u32 offset, u32 size, const u8* pixels);

    /**
     * @brief Reads the given data from the provided texture.
     *
     * @param plugin A pointer to the renderer plugin interface.
     * @param t A pointer to the texture to be read from.
     * @param offset The offset in bytes from the beginning of the data to be read.
     * @param size The number of bytes to be read.
     * @param out_memory A pointer to a block of memory to write the read data to.
     */
    void (*texture_read_data)(struct renderer_plugin* plugin, texture* t, u32 offset, u32 size, void** out_memory);

    /**
     * @brief Reads a pixel from the provided texture at the given x/y coordinate.
     *
     * @param plugin A pointer to the renderer plugin interface.
     * @param t A pointer to the texture to be read from.
     * @param x The pixel x-coordinate.
     * @param y The pixel y-coordinate.
     * @param out_rgba A pointer to an array of u8s to hold the pixel data (should be sizeof(u8) * 4)
     */
    void (*texture_read_pixel)(struct renderer_plugin* plugin, texture* t, u32 x, u32 y, u8** out_rgba);

    /**
     * @brief Creates internal shader resources using the provided parameters.
     *
     * @param plugin A pointer to the renderer plugin interface.
     * @param s A pointer to the shader.
     * @param config A constant pointer to the shader config.
     * @param pass A pointer to the renderpass to be associated with the shader.
     * @param stage_count The total number of stages.
     * @param stage_filenames An array of shader stage filenames to be loaded. Should align with stages array.
     * @param stages A array of shader_stages indicating what render stages (vertex, fragment, etc.) used in this shader.
     * @return b8 True on success; otherwise false.
     */
    b8 (*shader_create)(struct renderer_plugin* plugin, struct shader* shader, const shader_config* config, renderpass* pass, u8 stage_count, const char** stage_filenames, shader_stage* stages);

    /**
     * @brief Destroys the given shader and releases any resources held by it.
     *
     * @param plugin A pointer to the renderer plugin interface.
     * @param s A pointer to the shader to be destroyed.
     */
    void (*shader_destroy)(struct renderer_plugin* plugin, struct shader* shader);

    /**
     * @brief Initializes a configured shader. Will be automatically destroyed if this step fails.
     * Must be done after vulkan_shader_create().
     *
     * @param plugin A pointer to the renderer plugin interface.
     * @param s A pointer to the shader to be initialized.
     * @return True on success; otherwise false.
     */
    b8 (*shader_initialize)(struct renderer_plugin* plugin, struct shader* shader);

    /**
     * @brief Uses the given shader, activating it for updates to attributes, uniforms and such,
     * and for use in draw calls.
     *
     * @param plugin A pointer to the renderer plugin interface.
     * @param s A pointer to the shader to be used.
     * @return True on success; otherwise false.
     */
    b8 (*shader_use)(struct renderer_plugin* plugin, struct shader* shader);

    /**
     * @brief Binds global resources for use and updating.
     *
     * @param plugin A pointer to the renderer plugin interface.
     * @param s A pointer to the shader whose globals are to be bound.
     * @return True on success; otherwise false.
     */
    b8 (*shader_bind_globals)(struct renderer_plugin* plugin, struct shader* s);

    /**
     * @brief Binds instance resources for use and updating.
     *
     * @param plugin A pointer to the renderer plugin interface.
     * @param s A pointer to the shader whose instance resources are to be bound.
     * @param instance_id The identifier of the instance to be bound.
     * @return True on success; otherwise false.
     */
    b8 (*shader_bind_instance)(struct renderer_plugin* plugin, struct shader* s, u32 instance_id);

    /**
     * @brief Applies global data to the uniform buffer.
     *
     * @param plugin A pointer to the renderer plugin interface.
     * @param s A pointer to the shader to apply the global data for.
     * @param needs_update Indicates if the shader uniforms need to be updated or just bound.
     * @return True on success; otherwise false.
     */
    b8 (*shader_apply_globals)(struct renderer_plugin* plugin, struct shader* s, b8 needs_update);

    /**
     * @brief Applies data for the currently bound instance.
     *
     * @param plugin A pointer to the renderer plugin interface.
     * @param s A pointer to the shader to apply the instance data for.
     * @param needs_update Indicates if the shader uniforms need to be updated or just bound.
     * @return True on success; otherwise false.
     */
    b8 (*shader_apply_instance)(struct renderer_plugin* plugin, struct shader* s, b8 needs_update);

    /**
     * @brief Acquires internal instance-level resources and provides an instance id.
     *
     * @param plugin A pointer to the renderer plugin interface.
     * @param s A pointer to the shader to acquire resources from.
     * @param texture_map_count The number of texture maps used.
     * @param maps An array of pointers to texture maps. Must be one map per instance texture.
     * @param out_instance_id A pointer to hold the new instance identifier.
     * @return True on success; otherwise false.
     */
    b8 (*shader_instance_resources_acquire)(struct renderer_plugin* plugin, struct shader* s, u32 texture_map_count, texture_map** maps, u32* out_instance_id);

    /**
     * @brief Releases internal instance-level resources for the given instance id.
     *
     * @param plugin A pointer to the renderer plugin interface.
     * @param s A pointer to the shader to release resources from.
     * @param instance_id The instance identifier whose resources are to be released.
     * @return True on success; otherwise false.
     */
    b8 (*shader_instance_resources_release)(struct renderer_plugin* plugin, struct shader* s, u32 instance_id);

    /**
     * @brief Sets the uniform of the given shader to the provided value.
     *
     * @param plugin A pointer to the renderer plugin interface.
     * @param s A ponter to the shader.
     * @param uniform A constant pointer to the uniform.
     * @param value A pointer to the value to be set.
     * @return b8 True on success; otherwise false.
     */
    b8 (*shader_uniform_set)(struct renderer_plugin* plugin, struct shader* frontend_shader, struct shader_uniform* uniform, const void* value);

    /**
     * @brief Acquires internal resources for the given texture map.
     *
     * @param plugin A pointer to the renderer plugin interface.
     * @param map A pointer to the texture map to obtain resources for.
     * @return True on success; otherwise false.
     */
    b8 (*texture_map_resources_acquire)(struct renderer_plugin* plugin, struct texture_map* map);

    /**
     * @brief Releases internal resources for the given texture map.
     *
     * @param plugin A pointer to the renderer plugin interface.
     * @param map A pointer to the texture map to release resources from.
     */
    void (*texture_map_resources_release)(struct renderer_plugin* plugin, struct texture_map* map);

    /**
     * @brief Creates a new render target using the provided data.
     *
     * @param plugin A pointer to the renderer plugin interface.
     * @param attachment_count The number of attachments.
     * @param attachments An array of attachments.
     * @param renderpass A pointer to the renderpass the render target is associated with.
     * @param width The width of the render target in pixels.
     * @param height The height of the render target in pixels.
     * @param out_target A pointer to hold the newly created render target.
     */
    b8 (*render_target_create)(struct renderer_plugin* plugin, u8 attachment_count, render_target_attachment* attachments, renderpass* pass, u32 width, u32 height, render_target* out_target);

    /**
     * @brief Destroys the provided render target.
     *
     * @param plugin A pointer to the renderer plugin interface.
     * @param target A pointer to the render target to be destroyed.
     * @param free_internal_memory Indicates if internal memory should be freed.
     */
    void (*render_target_destroy)(struct renderer_plugin* plugin, render_target* target, b8 free_internal_memory);

    /**
     * @brief Creates a new renderpass.
     *
     * @param plugin A pointer to the renderer plugin interface.
     * @param config A constant pointer to the configuration to be used when creating the renderpass.
     * @param out_renderpass A pointer to the generic renderpass.
     */
    b8 (*renderpass_create)(struct renderer_plugin* plugin, const renderpass_config* config, renderpass* out_renderpass);

    /**
     * @brief Destroys the given renderpass.
     *
     * @param plugin A pointer to the renderer plugin interface.
     * @param pass A pointer to the renderpass to be destroyed.
     */
    void (*renderpass_destroy)(struct renderer_plugin* plugin, renderpass* pass);

    /**
     * @brief Attempts to get the window render target at the given index.
     *
     * @param plugin A pointer to the renderer plugin interface.
     * @param index The index of the attachment to get. Must be within the range of window render target count.
     * @return A pointer to a texture attachment if successful; otherwise 0.
     */
    texture* (*window_attachment_get)(struct renderer_plugin* plugin, u8 index);

    /**
     * @brief Returns a pointer to the main depth texture target.
     *
     * @param plugin A pointer to the renderer plugin interface.
     * @param index The index of the attachment to get. Must be within the range of window render target count.
     * @return A pointer to a texture attachment if successful; otherwise 0.
     */
    texture* (*depth_attachment_get)(struct renderer_plugin* plugin, u8 index);

    /**
     * @brief Returns the current window attachment index.
     *
     * @param plugin A pointer to the renderer plugin interface.
     */
    u8 (*window_attachment_index_get)(struct renderer_plugin* plugin);

    /**
     * @brief Returns the number of attachments required for window-based render targets.
     *
     * @param plugin A pointer to the renderer plugin interface.
     */
    u8 (*window_attachment_count_get)(struct renderer_plugin* plugin);

    /**
     * @brief Indicates if the renderer is capable of multi-threading.
     *
     * @param plugin A pointer to the renderer plugin interface.
     */
    b8 (*is_multithreaded)(struct renderer_plugin* plugin);

    /**
     * @brief Indicates if the provided renderer flag is enabled. If multiple
     * flags are passed, all must be set for this to return true.
     *
     * @param plugin A pointer to the renderer plugin interface.
     * @param flag The flag to be checked.
     * @return True if the flag(s) set; otherwise false.
     */
    b8 (*flag_enabled_get)(struct renderer_plugin* plugin, renderer_config_flags flag);
    /**
     * @brief Sets whether the included flag(s) are enabled or not. If multiple flags
     * are passed, multiple are set at once.
     *
     * @param plugin A pointer to the renderer plugin interface.
     * @param flag The flag to be checked.
     * @param enabled Indicates whether or not to enable the flag(s).
     */
    void (*flag_enabled_set)(struct renderer_plugin* plugin, renderer_config_flags flag, b8 enabled);

    /**
     * @brief Creates and assigns the renderer-backend-specific buffer.
     *
     * @param plugin A pointer to the renderer plugin interface.
     * @param buffer A pointer to create the internal buffer for.
     * @returns True on success; otherwise false.
     */
    b8 (*renderbuffer_internal_create)(struct renderer_plugin* plugin, renderbuffer* buffer);

    /**
     * @brief Destroys the given buffer.
     *
     * @param plugin A pointer to the renderer plugin interface.
     * @param buffer A pointer to the buffer to be destroyed.
     */
    void (*renderbuffer_internal_destroy)(struct renderer_plugin* plugin, renderbuffer* buffer);

    /**
     * @brief Binds the given buffer at the provided offset.
     *
     * @param plugin A pointer to the renderer plugin interface.
     * @param buffer A pointer to the buffer to bind.
     * @param offset The offset in bytes from the beginning of the buffer.
     * @returns True on success; otherwise false.
     */
    b8 (*renderbuffer_bind)(struct renderer_plugin* plugin, renderbuffer* buffer, u64 offset);
    /**
     * @brief Unbinds the given buffer.
     *
     * @param plugin A pointer to the renderer plugin interface.
     * @param buffer A pointer to the buffer to be unbound.
     * @returns True on success; otherwise false.
     */
    b8 (*renderbuffer_unbind)(struct renderer_plugin* plugin, renderbuffer* buffer);

    /**
     * @brief Maps memory from the given buffer in the provided range to a block of memory and returns it.
     * This memory should be considered invalid once unmapped.
     *
     * @param plugin A pointer to the renderer plugin interface.
     * @param buffer A pointer to the buffer to map.
     * @param offset The number of bytes from the beginning of the buffer to map.
     * @param size The amount of memory in the buffer to map.
     * @returns A mapped block of memory. Freed and invalid once unmapped.
     */
    void* (*renderbuffer_map_memory)(struct renderer_plugin* plugin, renderbuffer* buffer, u64 offset, u64 size);
    /**
     * @brief Unmaps memory from the given buffer in the provided range to a block of memory.
     * This memory should be considered invalid once unmapped.
     *
     * @param plugin A pointer to the renderer plugin interface.
     * @param buffer A pointer to the buffer to unmap.
     * @param offset The number of bytes from the beginning of the buffer to unmap.
     * @param size The amount of memory in the buffer to unmap.
     */
    void (*renderbuffer_unmap_memory)(struct renderer_plugin* plugin, renderbuffer* buffer, u64 offset, u64 size);

    /**
     * @brief Flushes buffer memory at the given range. Should be done after a write.
     *
     * @param plugin A pointer to the renderer plugin interface.
     * @param buffer A pointer to the buffer to unmap.
     * @param offset The number of bytes from the beginning of the buffer to flush.
     * @param size The amount of memory in the buffer to flush.
     * @returns True on success; otherwise false.
     */
    b8 (*renderbuffer_flush)(struct renderer_plugin* plugin, renderbuffer* buffer, u64 offset, u64 size);

    /**
     * @brief Reads memory from the provided buffer at the given range to the output variable.
     *
     * @param plugin A pointer to the renderer plugin interface.
     * @param buffer A pointer to the buffer to read from.
     * @param offset The number of bytes from the beginning of the buffer to read.
     * @param size The amount of memory in the buffer to read.
     * @param out_memory A pointer to a block of memory to read to. Must be of appropriate size.
     * @returns True on success; otherwise false.
     */
    b8 (*renderbuffer_read)(struct renderer_plugin* plugin, renderbuffer* buffer, u64 offset, u64 size, void** out_memory);

    /**
     * @brief Resizes the given buffer to new_total_size. new_total_size must be
     * greater than the current buffer size. Data from the old internal buffer is copied
     * over.
     *
     * @param plugin A pointer to the renderer plugin interface.
     * @param buffer A pointer to the buffer to be resized.
     * @param new_total_size The new size in bytes. Must be larger than the current size.
     * @returns True on success; otherwise false.
     */
    b8 (*renderbuffer_resize)(struct renderer_plugin* plugin, renderbuffer* buffer, u64 new_total_size);

    /**
     * @brief Loads provided data into the specified rage of the given buffer.
     *
     * @param plugin A pointer to the renderer plugin interface.
     * @param buffer A pointer to the buffer to load data into.
     * @param offset The offset in bytes from the beginning of the buffer.
     * @param size The size of the data in bytes to be loaded.
     * @param data The data to be loaded.
     * @returns True on success; otherwise false.
     */
    b8 (*renderbuffer_load_range)(struct renderer_plugin* plugin, renderbuffer* buffer, u64 offset, u64 size, const void* data);

    /**
     * @brief Copies data in the specified rage fron the source to the destination buffer.
     *
     * @param plugin A pointer to the renderer plugin interface.
     * @param source A pointer to the source buffer to copy data from.
     * @param source_offset The offset in bytes from the beginning of the source buffer.
     * @param dest A pointer to the destination buffer to copy data to.
     * @param dest_offset The offset in bytes from the beginning of the destination buffer.
     * @param size The size of the data in bytes to be copied.
     * @returns True on success; otherwise false.
     */
    b8 (*renderbuffer_copy_range)(struct renderer_plugin* plugin, renderbuffer* source, u64 source_offset, renderbuffer* dest, u64 dest_offset, u64 size);

    /**
     * @brief Attempts to draw the contents of the provided buffer at the given offset
     * and element count. Only meant for use with vertex and index buffers.
     *
     * @param plugin A pointer to the renderer plugin interface.
     * @param buffer A pointer to the buffer to be drawn.
     * @param offset The offset in bytes from the beginning of the buffer.
     * @param element_count The number of elements to be drawn.
     * @param bind_only Only binds the buffer, but does not call draw.
     * @return True on success; otherwise false.
     */
    b8 (*renderbuffer_draw)(struct renderer_plugin* plugin, renderbuffer* buffer, u64 offset, u32 element_count, b8 bind_only);

} renderer_plugin;

struct render_view_packet;
struct linear_allocator;

/**
 * @brief A render view instance, responsible for the generation
 * of view packets based on internal logic and given config.
 */
typedef struct render_view {
    /** @brief The name of the view. */
    const char* name;
    /** @brief The current width of this view. */
    u16 width;
    /** @brief The current height of this view. */
    u16 height;

    /** @brief The number of renderpasses used by this view. */
    u8 renderpass_count;
    /** @brief An array of renderpasses used by this view. */
    renderpass* passes;

    /** @brief The name of the custom shader used by this view, if there is one. */
    const char* custom_shader_name;
    /** @brief The internal, view-specific data for this view. */
    void* internal_data;

    /**
     * @brief A pointer to a function to be called when this view is registered with the view system.
     *
     * @param self A pointer to the view being registered.
     * @return True on success; otherwise false.
     */
    b8 (*on_registered)(struct render_view* self);
    /**
     * @brief A pointer to a function to be called when this view is destroyed.
     *
     * @param self A pointer to the view being destroyed.
     */
    void (*on_destroy)(struct render_view* self);

    /**
     * @brief A pointer to a function to be called when the owner of this view (such
     * as the window) is resized.
     *
     * @param self A pointer to the view being resized.
     * @param width The new width in pixels.
     * @param width The new height in pixels.
     */
    void (*on_resize)(struct render_view* self, u32 width, u32 height);

    /**
     * @brief Builds a render view packet using the provided view and meshes.
     *
     * @param self A pointer to the view to use.
     * @param frame_data A pointer to the current frame's data.
     * @param v A pointer to the viewport to be used.
     * @param c A pointer to the camera to be used.
     * @param data Freeform data used to build the packet.
     * @param out_packet A pointer to hold the generated packet.
     * @return True on success; otherwise false.
     */
    b8 (*on_packet_build)(const struct render_view* self, struct frame_data* p_frame_data, struct viewport* v, struct camera* c, void* data, struct render_view_packet* out_packet);

    /**
     * @brief Destroys a render view packet.
     *
     * @param self A pointer to the view to use.
     * @param packet A pointer to the packet to be destroyed.
     */
    void (*on_packet_destroy)(const struct render_view* self, struct render_view_packet* packet);

    /**
     * @brief Uses the given view and packet to render the contents therein.
     *
     * @param self A pointer to the view to use.
     * @param packet A pointer to the packet whose data is to be rendered.
     * @param p_frame_data A pointer to the current frame's data.
     * @return True on success; otherwise false.
     */
    b8 (*on_render)(const struct render_view* self, const struct render_view_packet* packet, struct frame_data* p_frame_data);

    /**
     * @brief Regenerates the resources for the given attachment at the provided pass index.
     *
     * @param self A pointer to the view to use.
     * @param pass_index The index of the renderpass to generate for.
     * @param attachment A pointer to the attachment whose resources are to be regenerated.
     * @return True on success; otherwise false.
     */
    b8 (*attachment_target_regenerate)(struct render_view* self, u32 pass_index, struct render_target_attachment* attachment);
} render_view;

typedef struct skybox_packet_data {
    struct skybox* sb;
} skybox_packet_data;

/**
 * @brief A packet for and generated by a render view, which contains
 * data about what is to be rendered.
 */
typedef struct render_view_packet {
    /** @brief A pointer to the viewport to be used. */
    struct viewport* vp;
    /** @brief A constant pointer to the view this packet is associated with. */
    const render_view* view;
    /** @brief The current view matrix. */
    mat4 view_matrix;
    /** @brief The current projection matrix. */
    mat4 projection_matrix;
    /** @brief The current view position, if applicable. */
    vec3 view_position;
    /** @brief The current scene ambient colour, if applicable. */
    vec4 ambient_colour;
    /** @brief The data for the current skybox. */
    skybox_packet_data skybox_data;
    /** @brief The number of geometries to be drawn. */
    u32 geometry_count;
    /** @brief The geometries to be drawn. */
    geometry_render_data* geometries;

    /** @brief The number of terrain geometries to be drawn. */
    u32 terrain_geometry_count;
    /** @brief The terrain geometries to be drawn. */
    geometry_render_data* terrain_geometries;

    /** @brief The number of debug geometries to be drawn. */
    u32 debug_geometry_count;
    /** @brief The debug geometries to be drawn. */
    geometry_render_data* debug_geometries;

    struct terrain** terrains;
    /** @brief The name of the custom shader to use, if applicable. Otherwise 0. */
    const char* custom_shader_name;
    /** @brief Holds a pointer to freeform data, typically understood both by the object and consuming view. */
    void* extended_data;
} render_view_packet;

typedef struct mesh_packet_data {
    u32 mesh_count;
    mesh** meshes;
} mesh_packet_data;

struct ui_text;
typedef struct ui_packet_data {
    mesh_packet_data mesh_data;
    // TODO: temp
    u32 text_count;
    struct ui_text** texts;
} ui_packet_data;

typedef struct pick_packet_data {
    // Copy of frame data darray ptr
    geometry_render_data* world_mesh_data;
    // Copy of frame data darray ptr
    geometry_render_data* terrain_mesh_data;
    mesh_packet_data ui_mesh_data;
    u32 ui_geometry_count;
    // TODO: temp
    u32 text_count;
    struct ui_text** texts;
} pick_packet_data;

struct skybox;

/**
 * @brief A structure which is generated by the application and sent once
 * to the renderer to render a given frame. Consists of any data required,
 * such as delta time and a collection of views to be rendered.
 */
typedef struct render_packet {
    /** The number of views to be rendered. */
    u16 view_count;
    /** An array of views to be rendered. */
    render_view_packet* views;
} render_packet;<|MERGE_RESOLUTION|>--- conflicted
+++ resolved
@@ -15,12 +15,8 @@
 typedef struct geometry_render_data {
     mat4 model;
     geometry* geometry;
-<<<<<<< HEAD
-=======
     u64 unique_id;
->>>>>>> ff91cae0
     b8 winding_inverted;
-    u32 unique_id;
     vec4 diffuse_colour;
 } geometry_render_data;
 
