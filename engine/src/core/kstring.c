#include "core/kstring.h"
#include "core/kmemory.h"

#include <string.h>
#include <stdio.h>
#include <stdarg.h>
#include <ctype.h>   // isspace

#ifndef _MSC_VER
#include <strings.h>
#endif

u64 string_length(const char* str) {
    return strlen(str);
}

char* string_duplicate(const char* str) {
    u64 length = string_length(str);
    char* copy = kallocate(length + 1, MEMORY_TAG_STRING);
    kcopy_memory(copy, str, length + 1);
    return copy;
}

// Case-sensitive string comparison. True if the same, otherwise false.
b8 strings_equal(const char* str0, const char* str1) {
    return strcmp(str0, str1) == 0;
}

// Case-insensitive string comparison. True if the same, otherwise false.
b8 strings_equali(const char* str0, const char* str1) {
#if defined(__GNUC__)
    return strcasecmp(str0, str1) == 0;
#elif (defined _MSC_VER)
    return _strcmpi(str0, str1) == 0;
#endif
}

i32 string_format(char* dest, const char* format, ...) {
    if (dest) {
        __builtin_va_list arg_ptr;
        va_start(arg_ptr, format);
        i32 written = string_format_v(dest, format, arg_ptr);
        va_end(arg_ptr);
        return written;
    }
    return -1;
}

i32 string_format_v(char* dest, const char* format, void* va_listp) {
    if (dest) {
        // Big, but can fit on the stack.
        char buffer[32000];
        i32 written = vsnprintf(buffer, 32000, format, va_listp);
        buffer[written] = 0;
        kcopy_memory(dest, buffer, written + 1);

        return written;
    }
    return -1;
}

<<<<<<< HEAD
=======
char* string_empty(char* str) {
    if (str) {
        str[0] = 0;
    }

    return str;
}

>>>>>>> fa70696d
char* string_copy(char* dest, const char* source) {
    return strcpy(dest, source);
}

char* string_ncopy(char* dest, const char* source, i64 length) {
    return strncpy(dest, source, length);
}

char* string_trim(char* str) {
    while (isspace((unsigned char)*str)) {
        str++;
    }
    if (*str) {
        char* p = str;
        while (*p) {
            p++;
        }
        while (isspace((unsigned char)*(--p)))
            ;

        p[1] = '\0';
    }

    return str;
}

void string_mid(char* dest, const char* source, i32 start, i32 length) {
    if (length == 0) {
        return;
    }
    u64 src_length = string_length(source);
    if (start >= src_length) {
        dest[0] = 0;
        return;
    }
    if (length > 0) {
        for (u64 i = start, j = 0; j < length && source[i]; ++i, ++j) {
            dest[j] = source[i];
        }
        dest[start + length] = 0;
    } else {
        // If a negative value is passed, proceed to the end of the string.
        u64 j = 0;
        for (u64 i = start; source[i]; ++i, ++j) {
            dest[j] = source[i];
        }
        dest[start + j] = 0;
    }
}

i32 string_index_of(char* str, char c) {
    if (!str) {
        return -1;
    }
    u32 length = string_length(str);
    if (length > 0) {
        for (u32 i = 0; i < length; ++i) {
            if (str[i] == c) {
                return i;
            }
        }
    }

    return -1;
}

b8 string_to_vec4(char* str, vec4* out_vector) {
    if (!str) {
        return false;
    }

    kzero_memory(out_vector, sizeof(vec4));
    i32 result = sscanf(str, "%f %f %f %f", &out_vector->x, &out_vector->y, &out_vector->z, &out_vector->w);
    return result != -1;
}

b8 string_to_vec3(char* str, vec3* out_vector) {
    if (!str) {
        return false;
    }

    kzero_memory(out_vector, sizeof(vec3));
    i32 result = sscanf(str, "%f %f %f", &out_vector->x, &out_vector->y, &out_vector->z);
    return result != -1;
}

b8 string_to_vec2(char* str, vec2* out_vector) {
    if (!str) {
        return false;
    }

    kzero_memory(out_vector, sizeof(vec2));
    i32 result = sscanf(str, "%f %f", &out_vector->x, &out_vector->y);
    return result != -1;
}

b8 string_to_f32(char* str, f32* f) {
    if (!str) {
        return false;
    }

    *f = 0;
    i32 result = sscanf(str, "%f", f);
    return result != -1;
}

b8 string_to_f64(char* str, f64* f) {
    if (!str) {
        return false;
    }

    *f = 0;
    i32 result = sscanf(str, "%lf", f);
    return result != -1;
}

b8 string_to_i8(char* str, i8* i) {
    if (!str) {
        return false;
    }

    *i = 0;
    i32 result = sscanf(str, "%hhi", i);
    return result != -1;
}

b8 string_to_i16(char* str, i16* i) {
    if (!str) {
        return false;
    }

    *i = 0;
    i32 result = sscanf(str, "%hi", i);
    return result != -1;
}

b8 string_to_i32(char* str, i32* i) {
    if (!str) {
        return false;
    }

    *i = 0;
    i32 result = sscanf(str, "%i", i);
    return result != -1;
}

b8 string_to_i64(char* str, i64* i) {
    if (!str) {
        return false;
    }

    *i = 0;
    i32 result = sscanf(str, "%lli", i);
    return result != -1;
}

b8 string_to_u8(char* str, u8* u) {
    if (!str) {
        return false;
    }

    *u = 0;
    i32 result = sscanf(str, "%hhu", u);
    return result != -1;
}

b8 string_to_u16(char* str, u16* u) {
    if (!str) {
        return false;
    }

    *u = 0;
    i32 result = sscanf(str, "%hu", u);
    return result != -1;
}

b8 string_to_u32(char* str, u32* u) {
    if (!str) {
        return false;
    }

    *u = 0;
    i32 result = sscanf(str, "%u", u);
    return result != -1;
}

b8 string_to_u64(char* str, u64* u) {
    if (!str) {
        return false;
    }

    *u = 0;
    i32 result = sscanf(str, "%llu", u);
    return result != -1;
}

b8 string_to_bool(char* str, b8* b) {
    if (!str) {
        return false;
    }

    return strings_equal(str, "1") || strings_equali(str, "true");
}<|MERGE_RESOLUTION|>--- conflicted
+++ resolved
@@ -59,8 +59,6 @@
     return -1;
 }
 
-<<<<<<< HEAD
-=======
 char* string_empty(char* str) {
     if (str) {
         str[0] = 0;
@@ -69,7 +67,6 @@
     return str;
 }
 
->>>>>>> fa70696d
 char* string_copy(char* dest, const char* source) {
     return strcpy(dest, source);
 }
