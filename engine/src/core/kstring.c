#include "core/kstring.h"

#include <ctype.h>  // isspace
#include <stdarg.h>
#include <stdio.h>
#include <string.h>

#include "containers/darray.h"
#include "core/kmemory.h"
#include "core/logger.h"
#include "math/kmath.h"
#include "math/transform.h"

#ifndef _MSC_VER
#include <strings.h>
#endif

u64 string_length(const char* str) {
    return strlen(str);
}

u32 string_utf8_length(const char* str) {
    u32 length = 0;
    for (u32 i = 0; i < __UINT32_MAX__; ++i, ++length) {
        i32 c = (i32)str[i];
        if (c == 0) {
            break;
        }
        if (c >= 0 && c < 127) {
            // Normal ascii character, don't increment again.
            // i += 0; // Basically doing this.
        } else if ((c & 0xE0) == 0xC0) {
            // Double-byte character, increment once more.
            i += 1;
        } else if ((c & 0xF0) == 0xE0) {
            // Triple-byte character, increment twice more.
            i += 2;
        } else if ((c & 0xF8) == 0xF0) {
            // 4-byte character, increment thrice more.
            i += 3;
        } else {
            // NOTE: Not supporting 5 and 6-byte characters; return as invalid UTF-8.
            KERROR("kstring string_utf8_length() - Not supporting 5 and 6-byte characters; Invalid UTF-8.");
            return 0;
        }
    }

    return length;
}

b8 bytes_to_codepoint(const char* bytes, u32 offset, i32* out_codepoint, u8* out_advance) {
    i32 codepoint = (i32)bytes[offset];
    if (codepoint >= 0 && codepoint < 0x7F) {
        // Normal single-byte ascii character.
        *out_advance = 1;
        *out_codepoint = codepoint;
        return true;
    } else if ((codepoint & 0xE0) == 0xC0) {
        // Double-byte character
        codepoint = ((bytes[offset + 0] & 0b00011111) << 6) +
                    (bytes[offset + 1] & 0b00111111);
        *out_advance = 2;
        *out_codepoint = codepoint;
        return true;
    } else if ((codepoint & 0xF0) == 0xE0) {
        // Triple-byte character
        codepoint = ((bytes[offset + 0] & 0b00001111) << 12) +
                    ((bytes[offset + 1] & 0b00111111) << 6) +
                    (bytes[offset + 2] & 0b00111111);
        *out_advance = 3;
        *out_codepoint = codepoint;
        return true;
    } else if ((codepoint & 0xF8) == 0xF0) {
        // 4-byte character
        codepoint = ((bytes[offset + 0] & 0b00000111) << 18) +
                    ((bytes[offset + 1] & 0b00111111) << 12) +
                    ((bytes[offset + 2] & 0b00111111) << 6) +
                    (bytes[offset + 3] & 0b00111111);
        *out_advance = 4;
        *out_codepoint = codepoint;
        return true;
    } else {
        // NOTE: Not supporting 5 and 6-byte characters; return as invalid UTF-8.
        *out_advance = 0;
        *out_codepoint = 0;
        KERROR("kstring bytes_to_codepoint() - Not supporting 5 and 6-byte characters; Invalid UTF-8.");
        return false;
    }
}

char* string_duplicate(const char* str) {
    u64 length = string_length(str);
    char* copy = kallocate(length + 1, MEMORY_TAG_STRING);
    kcopy_memory(copy, str, length);
    copy[length] = 0;
    return copy;
}

void string_free(char* str) {
    if (str) {
        u64 size = 0;
        u16 alignment = 0;
        if (kmemory_get_size_alignment(str, &size, &alignment)) {
            kfree_aligned(str, size, alignment, MEMORY_TAG_STRING);
        } else {
            // TODO: report failure?
        }
    } else {
        // TODO: report null ptr?
    }
}

// Case-sensitive string comparison. True if the same, otherwise false.
b8 strings_equal(const char* str0, const char* str1) {
    return strcmp(str0, str1) == 0;
}

// Case-insensitive string comparison. True if the same, otherwise false.
b8 strings_equali(const char* str0, const char* str1) {
#if defined(__GNUC__)
    return strcasecmp(str0, str1) == 0;
#elif (defined _MSC_VER)
    return _strcmpi(str0, str1) == 0;
#endif
}

b8 strings_nequal(const char* str0, const char* str1, u64 length) {
    return strncmp(str0, str1, length) == 0;
}

b8 strings_nequali(const char* str0, const char* str1, u64 length) {
#if defined(__GNUC__)
    return strncasecmp(str0, str1, length) == 0;
#elif (defined _MSC_VER)
    return _strnicmp(str0, str1, length) == 0;
#endif
}

i32 string_format(char* dest, const char* format, ...) {
    if (dest) {
        __builtin_va_list arg_ptr;
        va_start(arg_ptr, format);
        i32 written = string_format_v(dest, format, arg_ptr);
        va_end(arg_ptr);
        return written;
    }
    return -1;
}

i32 string_format_v(char* dest, const char* format, void* va_listp) {
    if (dest) {
        // Big, but can fit on the stack.
        char buffer[32000];
        i32 written = vsnprintf(buffer, 32000, format, va_listp);
        buffer[written] = 0;
        kcopy_memory(dest, buffer, written + 1);

        return written;
    }
    return -1;
}

char* string_empty(char* str) {
    if (str) {
        str[0] = 0;
    }

    return str;
}

char* string_copy(char* dest, const char* source) {
    return strcpy(dest, source);
}

char* string_ncopy(char* dest, const char* source, i64 length) {
    return strncpy(dest, source, length);
}

char* string_trim(char* str) {
    while (isspace((unsigned char)*str)) {
        str++;
    }
    if (*str) {
        char* p = str;
        while (*p) {
            p++;
        }
        while (isspace((unsigned char)*(--p)))
            ;

        p[1] = '\0';
    }

    return str;
}

void string_mid(char* dest, const char* source, i32 start, i32 length) {
    if (length == 0) {
        return;
    }
    i32 src_length = (i32)string_length(source);
    if (start >= src_length) {
        dest[0] = 0;
        return;
    }
    if (length > 0) {
        for (i32 i = start, j = 0; j < length && source[i]; ++i, ++j) {
            dest[j] = source[i];
        }
        dest[start + length] = 0;
    } else {
        // If a negative value is passed, proceed to the end of the string.
        u64 j = 0;
        for (u64 i = start; source[i]; ++i, ++j) {
            dest[j] = source[i];
        }
        dest[start + j] = 0;
    }
}

i32 string_index_of(const char* str, char c) {
    if (!str) {
        return -1;
    }
    u32 length = string_length(str);
    if (length > 0) {
        for (u32 i = 0; i < length; ++i) {
            if (str[i] == c) {
                return i;
            }
        }
    }

    return -1;
}

b8 string_to_transform(const char* str, transform* out_transform) {
    if (!str || !out_transform) {
        return false;
    }

    kzero_memory(out_transform, sizeof(transform));
    f32 values[7] = {0};

    i32 count = sscanf(
        str,
        "%f %f %f %f %f %f %f %f %f %f",
        &out_transform->position.x, &out_transform->position.y, &out_transform->position.z,
        &values[0], &values[1], &values[2], &values[3], &values[4], &values[5], &values[6]);

    if (count == 10) {
        // Treat as quat, load directly.
        out_transform->rotation.x = values[0];
        out_transform->rotation.y = values[1];
        out_transform->rotation.z = values[2];
        out_transform->rotation.w = values[3];

        // Set scale
        out_transform->scale.x = values[4];
        out_transform->scale.y = values[5];
        out_transform->scale.z = values[6];
    } else if (count == 9) {
        quat x_rot = quat_from_axis_angle((vec3){1.0f, 0, 0}, deg_to_rad(values[0]), true);
        quat y_rot = quat_from_axis_angle((vec3){0, 1.0f, 0}, deg_to_rad(values[1]), true);
        quat z_rot = quat_from_axis_angle((vec3){0, 0, 1.0f}, deg_to_rad(values[2]), true);
        out_transform->rotation = quat_mul(x_rot, quat_mul(y_rot, z_rot));
<<<<<<< HEAD

=======
        
>>>>>>> da053038
        // Set scale
        out_transform->scale.x = values[3];
        out_transform->scale.y = values[4];
        out_transform->scale.z = values[5];
    } else {
        KWARN("Format error: invalid transform provided. Identity transform will be used.");
        *out_transform = transform_create();
        return false;
    }

    out_transform->is_dirty = true;

    return true;
}

b8 string_to_mat4(const char* str, mat4* out_mat) {
    if (!str || !out_mat) {
        return false;
    }

    kzero_memory(out_mat, sizeof(mat4));
    i32 result = sscanf(str, "%f %f %f %f %f %f %f %f %f %f %f %f %f %f %f %f",
                        &out_mat->data[0],
                        &out_mat->data[1],
                        &out_mat->data[2],
                        &out_mat->data[3],
                        &out_mat->data[4],
                        &out_mat->data[5],
                        &out_mat->data[6],
                        &out_mat->data[7],
                        &out_mat->data[8],
                        &out_mat->data[9],
                        &out_mat->data[10],
                        &out_mat->data[11],
                        &out_mat->data[12],
                        &out_mat->data[13],
                        &out_mat->data[14],
                        &out_mat->data[15]);
    return result != -1;
}

b8 string_to_vec4(const char* str, vec4* out_vector) {
    if (!str || !out_vector) {
        return false;
    }

    kzero_memory(out_vector, sizeof(vec4));
    i32 result = sscanf(str, "%f %f %f %f", &out_vector->x, &out_vector->y, &out_vector->z, &out_vector->w);
    return result != -1;
}

b8 string_to_vec3(const char* str, vec3* out_vector) {
    if (!str || !out_vector) {
        return false;
    }

    kzero_memory(out_vector, sizeof(vec3));
    i32 result = sscanf(str, "%f %f %f", &out_vector->x, &out_vector->y, &out_vector->z);
    return result != -1;
}

b8 string_to_vec2(const char* str, vec2* out_vector) {
    if (!str || !out_vector) {
        return false;
    }

    kzero_memory(out_vector, sizeof(vec2));
    i32 result = sscanf(str, "%f %f", &out_vector->x, &out_vector->y);
    return result != -1;
}

b8 string_to_f32(const char* str, f32* f) {
    if (!str || !f) {
        return false;
    }

    *f = 0;
    i32 result = sscanf(str, "%f", f);
    return result != -1;
}

b8 string_to_f64(const char* str, f64* f) {
    if (!str || !f) {
        return false;
    }

    *f = 0;
    i32 result = sscanf(str, "%lf", f);
    return result != -1;
}

b8 string_to_i8(const char* str, i8* i) {
    if (!str || !i) {
        return false;
    }

    *i = 0;
    i32 result = sscanf(str, "%hhi", i);
    return result != -1;
}

b8 string_to_i16(const char* str, i16* i) {
    if (!str || !i) {
        return false;
    }

    *i = 0;
    i32 result = sscanf(str, "%hi", i);
    return result != -1;
}

b8 string_to_i32(const char* str, i32* i) {
    if (!str || !i) {
        return false;
    }

    *i = 0;
    i32 result = sscanf(str, "%i", i);
    return result != -1;
}

b8 string_to_i64(const char* str, i64* i) {
    if (!str || !i) {
        return false;
    }

    *i = 0;
    i32 result = sscanf(str, "%lli", i);
    return result != -1;
}

b8 string_to_u8(const char* str, u8* u) {
    if (!str || !u) {
        return false;
    }

    *u = 0;
    i32 result = sscanf(str, "%hhu", u);
    return result != -1;
}

b8 string_to_u16(const char* str, u16* u) {
    if (!str || !u) {
        return false;
    }

    *u = 0;
    i32 result = sscanf(str, "%hu", u);
    return result != -1;
}

b8 string_to_u32(const char* str, u32* u) {
    if (!str || !u) {
        return false;
    }

    *u = 0;
    i32 result = sscanf(str, "%u", u);
    return result != -1;
}

b8 string_to_u64(const char* str, u64* u) {
    if (!str || !u) {
        return false;
    }

    *u = 0;
    i32 result = sscanf(str, "%llu", u);
    return result != -1;
}

b8 string_to_bool(const char* str, b8* b) {
    if (!str || !b) {
        return false;
    }

    *b = strings_equal(str, "1") || strings_equali(str, "true");
    return *b;
}

u32 string_split(const char* str, char delimiter, char*** str_darray, b8 trim_entries, b8 include_empty) {
    if (!str || !str_darray) {
        return 0;
    }

    char* result = 0;
    u32 trimmed_length = 0;
    u32 entry_count = 0;
    u32 length = string_length(str);
    char buffer[16384] = {0};  // If a single entry goes beyond this, well... just don't do that.
    u32 current_length = 0;
    // Iterate each character until a delimiter is reached.
    for (u32 i = 0; i < length; ++i) {
        char c = str[i];

        // Found delimiter, finalize string.
        if (c == delimiter) {
            buffer[current_length] = 0;
            result = buffer;
            trimmed_length = current_length;
            // Trim if applicable
            if (trim_entries && current_length > 0) {
                result = string_trim(result);
                trimmed_length = string_length(result);
            }
            // Add new entry
            if (trimmed_length > 0 || include_empty) {
                char* entry = kallocate(sizeof(char) * (trimmed_length + 1), MEMORY_TAG_STRING);
                if (trimmed_length == 0) {
                    entry[0] = 0;
                } else {
                    string_ncopy(entry, result, trimmed_length);
                    entry[trimmed_length] = 0;
                }
                char** a = *str_darray;
                darray_push(a, entry);
                *str_darray = a;
                entry_count++;
            }

            // Clear the buffer.
            kzero_memory(buffer, sizeof(char) * 16384);
            current_length = 0;
            continue;
        }

        buffer[current_length] = c;
        current_length++;
    }

    // At the end of the string. If any chars are queued up, read them.
    result = buffer;
    trimmed_length = current_length;
    // Trim if applicable
    if (trim_entries && current_length > 0) {
        result = string_trim(result);
        trimmed_length = string_length(result);
    }
    // Add new entry
    if (trimmed_length > 0 || include_empty) {
        char* entry = kallocate(sizeof(char) * (trimmed_length + 1), MEMORY_TAG_STRING);
        if (trimmed_length == 0) {
            entry[0] = 0;
        } else {
            string_ncopy(entry, result, trimmed_length);
            entry[trimmed_length] = 0;
        }
        char** a = *str_darray;
        darray_push(a, entry);
        *str_darray = a;
        entry_count++;
    }

    return entry_count;
}

void string_cleanup_split_array(char** str_darray) {
    if (str_darray) {
        u32 count = darray_length(str_darray);
        // Free each string.
        for (u32 i = 0; i < count; ++i) {
            u32 len = string_length(str_darray[i]);
            kfree(str_darray[i], sizeof(char) * (len + 1), MEMORY_TAG_STRING);
        }

        // Clear the darray
        darray_clear(str_darray);
    }
}

void string_append_string(char* dest, const char* src, const char* append) {
    sprintf(dest, "%s%s", src, append);
}

void string_append_int(char* dest, const char* source, i64 i) {
    sprintf(dest, "%s%lli", source, i);
}

void string_append_float(char* dest, const char* source, f32 f) {
    sprintf(dest, "%s%f", source, f);
}

void string_append_bool(char* dest, const char* source, b8 b) {
    sprintf(dest, "%s%s", source, b ? "true" : "false");
}

void string_append_char(char* dest, const char* source, char c) {
    sprintf(dest, "%s%c", source, c);
}

void string_directory_from_path(char* dest, const char* path) {
    u64 length = strlen(path);
    for (i32 i = length; i >= 0; --i) {
        char c = path[i];
        if (c == '/' || c == '\\') {
            strncpy(dest, path, i + 1);
            return;
        }
    }
}

void string_filename_from_path(char* dest, const char* path) {
    u64 length = strlen(path);
    for (i32 i = length; i >= 0; --i) {
        char c = path[i];
        if (c == '/' || c == '\\') {
            strcpy(dest, path + i + 1);
            return;
        }
    }
}

void string_filename_no_extension_from_path(char* dest, const char* path) {
    u64 length = strlen(path);
    u64 start = 0;
    u64 end = 0;
    for (i32 i = length; i >= 0; --i) {
        char c = path[i];
        if (end == 0 && c == '.') {
            end = i;
        }
        if (start == 0 && (c == '/' || c == '\\')) {
            start = i + 1;
            break;
        }
    }

    string_mid(dest, path, start, end - start);
}

// ----------------------
// kstring implementation
// ----------------------

/**
 * @brief
 *
 * @param string
 * @param length The string length not including the null terminator.
 */
void kstring_ensure_allocated(kstring* string, u32 length) {
    if (string) {
        if (string->allocated < length + 1) {
            char* new_data = kallocate(sizeof(char) * length + 1, MEMORY_TAG_STRING);
            if (string->data) {
                // Copy over data if there is data to copy.
                if (string->length > 0) {
                    string_ncopy(new_data, string->data, string->length);
                }
                // Clean up old data
                kfree(string->data, sizeof(char) * string->length + 1, MEMORY_TAG_STRING);
            }

            string->data = new_data;
            string->length = length;
            string->allocated = length + 1;
        }
    }
}

void kstring_create(kstring* out_string) {
    if (!out_string) {
        KERROR("kstring_create requires a valid pointer to a string.");
        return;
    }

    kzero_memory(out_string, sizeof(kstring));

    kstring_ensure_allocated(out_string, 0);
    out_string->data[0] = 0;  // Null terminator.
}

void kstring_from_cstring(const char* source, kstring* out_string) {
    if (!out_string) {
        KERROR("kstring_from_cstring requires a valid pointer to a string.");
        return;
    }

    u32 source_length = string_length(source);
    kzero_memory(out_string, sizeof(kstring));

    kstring_ensure_allocated(out_string, source_length);

    string_ncopy(out_string->data, source, source_length);
    out_string->data[source_length] = 0;
}

void kstring_destroy(kstring* string) {
    if (string) {
        kfree(string->data, sizeof(char) * string->allocated, MEMORY_TAG_STRING);
        kzero_memory(string, sizeof(kstring));
    }
}

u32 kstring_length(const kstring* string) {
    return string ? string->length : 0;
}

u32 kstring_utf8_length(const kstring* string) {
    return string ? string_utf8_length(string->data) : 0;
}

void kstring_append_str(kstring* string, const char* s) {
    if (string && s) {
        u32 length = string_length(s);
        kstring_ensure_allocated(string, string->length + length);
        string_ncopy(string->data + string->length, s, length);
        string->data[string->length + length] = 0;
        string->length = string->length + length;
    }
}

void kstring_append_kstring(kstring* string, const kstring* other) {
    if (string && other) {
        kstring_ensure_allocated(string, string->length + other->length);
        string_ncopy(string->data + string->length, other->data, other->length);
        string->data[string->length + other->length] = 0;
        string->length = string->length + other->length;
    }
}<|MERGE_RESOLUTION|>--- conflicted
+++ resolved
@@ -264,11 +264,7 @@
         quat y_rot = quat_from_axis_angle((vec3){0, 1.0f, 0}, deg_to_rad(values[1]), true);
         quat z_rot = quat_from_axis_angle((vec3){0, 0, 1.0f}, deg_to_rad(values[2]), true);
         out_transform->rotation = quat_mul(x_rot, quat_mul(y_rot, z_rot));
-<<<<<<< HEAD
-
-=======
         
->>>>>>> da053038
         // Set scale
         out_transform->scale.x = values[3];
         out_transform->scale.y = values[4];
