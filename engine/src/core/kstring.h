--- conflicted
+++ resolved
@@ -27,8 +27,6 @@
  */
 KAPI i32 string_format_v(char* dest, const char* format, void* va_list);
 
-<<<<<<< HEAD
-=======
 /**
  * @brief Empties the provided string by setting the first character to 0.
  * 
@@ -37,7 +35,6 @@
  */
 KAPI char* string_empty(char* str);
 
->>>>>>> fa70696d
 KAPI char* string_copy(char* dest, const char* source);
 
 KAPI char* string_ncopy(char* dest, const char* source, i64 length);
