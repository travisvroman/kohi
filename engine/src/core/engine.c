#include "engine.h"
#include "application_types.h"

#include "version.h"

#include "platform/platform.h"
#include "core/kmemory.h"
#include "core/logger.h"
#include "core/event.h"
#include "core/input.h"
#include "core/clock.h"
#include "core/kstring.h"
#include "core/uuid.h"
#include "core/metrics.h"
#include "core/frame_data.h"

#include "containers/darray.h"

#include "renderer/renderer_frontend.h"
#include "memory/linear_allocator.h"

// systems
#include "core/systems_manager.h"

typedef struct engine_state_t {
    application* game_inst;
    b8 is_running;
    b8 is_suspended;
    i16 width;
    i16 height;
    clock clock;
    f64 last_time;

    systems_manager_state sys_manager_state;

    // An allocator used for per-frame allocations, that is reset every frame.
    linear_allocator frame_allocator;

    frame_data p_frame_data;
} engine_state_t;

static engine_state_t* engine_state;

// Event handlers
static b8 engine_on_event(u16 code, void* sender, void* listener_inst, event_context context);
static b8 engine_on_resized(u16 code, void* sender, void* listener_inst, event_context context);

b8 engine_create(application* game_inst) {
    if (game_inst->engine_state) {
        KERROR("engine_create called more than once.");
        return false;
    }

    // Memory system must be the first thing to be stood up.
    memory_system_configuration memory_system_config = {};
    memory_system_config.total_alloc_size = GIBIBYTES(2);
    if (!memory_system_initialize(memory_system_config)) {
        KERROR("Failed to initialize memory system; shutting down.");
        return false;
    }

    // Seed the uuid generator.
    // TODO: A better seed here.
    uuid_seed(101);

    // Metrics
    metrics_initialize();

    // Stand up the engine state.
    game_inst->engine_state = kallocate(sizeof(engine_state_t), MEMORY_TAG_ENGINE);
    engine_state = game_inst->engine_state;
    engine_state->game_inst = game_inst;
    engine_state->is_running = false;
    engine_state->is_suspended = false;

    game_inst->app_config.renderer_plugin = game_inst->render_plugin;

    if (!systems_manager_initialize(&engine_state->sys_manager_state, &game_inst->app_config)) {
        KFATAL("Systems manager failed to initialize. Aborting process.");
        return false;
    }

    // Perform the game's boot sequence.
    game_inst->stage = APPLICATION_STAGE_BOOTING;
    if (!game_inst->boot(game_inst)) {
        KFATAL("Game boot sequence failed; aborting application.");
        return false;
    }

    // Setup the frame allocator.
    linear_allocator_create(game_inst->app_config.frame_allocator_size, 0, &engine_state->frame_allocator);
    engine_state->p_frame_data.frame_allocator = &engine_state->frame_allocator;
    if (game_inst->app_config.app_frame_data_size > 0) {
        engine_state->p_frame_data.application_frame_data = kallocate(game_inst->app_config.app_frame_data_size, MEMORY_TAG_GAME);
    } else {
        engine_state->p_frame_data.application_frame_data = 0;
    }

    game_inst->stage = APPLICATION_STAGE_BOOT_COMPLETE;

    if (!systems_manager_post_boot_initialize(&engine_state->sys_manager_state, &game_inst->app_config)) {
        KFATAL("Post-boot system manager initialization failed!");
        return false;
    }

    // Report engine version
    KINFO("Kohi Engine v. %s", KVERSION);

    // Initialize the game.
    game_inst->stage = APPLICATION_STAGE_INITIALIZING;
    if (!engine_state->game_inst->initialize(engine_state->game_inst)) {
        KFATAL("Game failed to initialize.");
        return false;
    }
    game_inst->stage = APPLICATION_STAGE_INITIALIZED;

    // Call resize once to ensure the proper size has been set.
    renderer_on_resized(engine_state->width, engine_state->height);
    engine_state->game_inst->on_resize(engine_state->game_inst, engine_state->width, engine_state->height);

    return true;
}

b8 engine_run(application* game_inst) {
    game_inst->stage = APPLICATION_STAGE_RUNNING;
    engine_state->is_running = true;
    clock_start(&engine_state->clock);
    clock_update(&engine_state->clock);
    engine_state->last_time = engine_state->clock.elapsed;
    // f64 running_time = 0;
<<<<<<< HEAD
    // TODO: frame rate lock
    //u8 frame_count = 0;
=======
    // u8 frame_count = 0;
>>>>>>> 4d7f8074
    f64 target_frame_seconds = 1.0f / 60;
    f64 frame_elapsed_time = 0;

    KINFO(get_memory_usage_str());

    while (engine_state->is_running) {
        if (!platform_pump_messages()) {
            engine_state->is_running = false;
        }

        if (!engine_state->is_suspended) {
            // Update clock and get delta time.
            clock_update(&engine_state->clock);
            f64 current_time = engine_state->clock.elapsed;
            f64 delta = (current_time - engine_state->last_time);
            f64 frame_start_time = platform_get_absolute_time();

            engine_state->p_frame_data.total_time = current_time;
            engine_state->p_frame_data.delta_time = (f32)delta;

            // Reset the frame allocator
            linear_allocator_free_all(&engine_state->frame_allocator);

            // Update systems.
            systems_manager_update(&engine_state->sys_manager_state, &engine_state->p_frame_data);

            // update metrics
            metrics_update(frame_elapsed_time);

            if (!engine_state->game_inst->update(engine_state->game_inst, &engine_state->p_frame_data)) {
                KFATAL("Game update failed, shutting down.");
                engine_state->is_running = false;
                break;
            }

            // TODO: refactor packet creation
            render_packet packet = {};

            // Call the game's render routine.
            if (!engine_state->game_inst->render(engine_state->game_inst, &packet, &engine_state->p_frame_data)) {
                KFATAL("Game render failed, shutting down.");
                engine_state->is_running = false;
                break;
            }

            renderer_draw_frame(&packet, &engine_state->p_frame_data);

            // Cleanup the packet.
            for (u32 i = 0; i < packet.view_count; ++i) {
                packet.views[i].view->on_packet_destroy(packet.views[i].view, &packet.views[i]);
            }

            // Figure out how long the frame took and, if below
            f64 frame_end_time = platform_get_absolute_time();
            frame_elapsed_time = frame_end_time - frame_start_time;
            // running_time += frame_elapsed_time;
            f64 remaining_seconds = target_frame_seconds - frame_elapsed_time;

            if (remaining_seconds > 0) {
                u64 remaining_ms = (remaining_seconds * 1000);

                // If there is time left, give it back to the OS.
                b8 limit_frames = false;
                if (remaining_ms > 0 && limit_frames) {
                    platform_sleep(remaining_ms - 1);
                }

<<<<<<< HEAD
                // TODO: frame rate lock
=======
>>>>>>> 4d7f8074
                // frame_count++;
            }

            // NOTE: Input update/state copying should always be handled
            // after any input should be recorded; I.E. before this line.
            // As a safety, input is the last thing to be updated before
            // this frame ends.
            input_update(&engine_state->p_frame_data);

            // Update last time
            engine_state->last_time = current_time;
        }
    }

    engine_state->is_running = false;
    game_inst->stage = APPLICATION_STAGE_SHUTTING_DOWN;

    // Shut down the game.
    engine_state->game_inst->shutdown(engine_state->game_inst);

    // Unregister from events.
    event_unregister(EVENT_CODE_APPLICATION_QUIT, 0, engine_on_event);

    // Shut down all systems.
    systems_manager_shutdown(&engine_state->sys_manager_state);

    game_inst->stage = APPLICATION_STAGE_UNINITIALIZED;

    return true;
}

void engine_on_event_system_initialized(void) {
    // Register for engine-level events.
    event_register(EVENT_CODE_APPLICATION_QUIT, 0, engine_on_event);
    event_register(EVENT_CODE_RESIZED, 0, engine_on_resized);
}

const struct frame_data* engine_frame_data_get(struct application* game_inst) {
    return &((engine_state_t*)game_inst->engine_state)->p_frame_data;
}

static b8 engine_on_event(u16 code, void* sender, void* listener_inst, event_context context) {
    switch (code) {
        case EVENT_CODE_APPLICATION_QUIT: {
            KINFO("EVENT_CODE_APPLICATION_QUIT recieved, shutting down.\n");
            engine_state->is_running = false;
            return true;
        }
    }

    return false;
}

static b8 engine_on_resized(u16 code, void* sender, void* listener_inst, event_context context) {
    if (code == EVENT_CODE_RESIZED) {
        u16 width = context.data.u16[0];
        u16 height = context.data.u16[1];

        // Check if different. If so, trigger a resize event.
        if (width != engine_state->width || height != engine_state->height) {
            engine_state->width = width;
            engine_state->height = height;

            KDEBUG("Window resize: %i, %i", width, height);

            // Handle minimization
            if (width == 0 || height == 0) {
                KINFO("Window minimized, suspending application.");
                engine_state->is_suspended = true;
                return true;
            } else {
                if (engine_state->is_suspended) {
                    KINFO("Window restored, resuming application.");
                    engine_state->is_suspended = false;
                }
                engine_state->game_inst->on_resize(engine_state->game_inst, width, height);
                renderer_on_resized(width, height);
            }
        }
    }

    // Event purposely not handled to allow other listeners to get this.
    return false;
}<|MERGE_RESOLUTION|>--- conflicted
+++ resolved
@@ -128,12 +128,8 @@
     clock_update(&engine_state->clock);
     engine_state->last_time = engine_state->clock.elapsed;
     // f64 running_time = 0;
-<<<<<<< HEAD
     // TODO: frame rate lock
     //u8 frame_count = 0;
-=======
-    // u8 frame_count = 0;
->>>>>>> 4d7f8074
     f64 target_frame_seconds = 1.0f / 60;
     f64 frame_elapsed_time = 0;
 
@@ -201,10 +197,7 @@
                     platform_sleep(remaining_ms - 1);
                 }
 
-<<<<<<< HEAD
                 // TODO: frame rate lock
-=======
->>>>>>> 4d7f8074
                 // frame_count++;
             }
 
