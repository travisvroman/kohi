--- conflicted
+++ resolved
@@ -66,10 +66,7 @@
 
     // TODO: temp
     geometry* test_geometry;
-<<<<<<< HEAD
-=======
     geometry* test_ui_geometry;
->>>>>>> c7609045
     // TODO: end temp
 
 } application_state;
@@ -217,11 +214,7 @@
     geometry_system_config geometry_sys_config;
     geometry_sys_config.max_geometry_count = 4096;
     geometry_system_initialize(&app_state->geometry_system_memory_requirement, 0, geometry_sys_config);
-<<<<<<< HEAD
     app_state->geometry_system_state = linear_allocator_allocate(&app_state->systems_allocator, app_state->geometry_system_memory_requirement);
-=======
-    app_state->geometry_system_state = linear_allocator_allocate(&app_state->systems_allocator, app_state->material_system_memory_requirement);
->>>>>>> c7609045
     if (!geometry_system_initialize(&app_state->geometry_system_memory_requirement, app_state->geometry_system_state, geometry_sys_config)) {
         KFATAL("Failed to initialize geometry system. Application cannot continue.");
         return false;
@@ -237,8 +230,6 @@
     kfree(g_config.vertices, sizeof(vertex_3d) * g_config.vertex_count, MEMORY_TAG_ARRAY);
     kfree(g_config.indices, sizeof(u32) * g_config.index_count, MEMORY_TAG_ARRAY);
 
-<<<<<<< HEAD
-=======
     // Load up some test UI geometry.
     geometry_config ui_config;
     ui_config.vertex_size = sizeof(vertex_2d);
@@ -278,7 +269,6 @@
     // Get UI geometry from config.
     app_state->test_ui_geometry = geometry_system_acquire_from_config(ui_config, true);
 
->>>>>>> c7609045
     // Load up default geometry.
     //app_state->test_geometry = geometry_system_get_default();
     // TODO: end temp
@@ -343,16 +333,11 @@
             packet.geometry_count = 1;
             packet.geometries = &test_render;
 
-<<<<<<< HEAD
-            packet.ui_geometry_count = 0;
-            packet.ui_geometries = 0;
-=======
             geometry_render_data test_ui_render;
             test_ui_render.geometry = app_state->test_ui_geometry;
             test_ui_render.model = mat4_translation((vec3){0, 0, 0});
             packet.ui_geometry_count = 1;
             packet.ui_geometries = &test_ui_render;
->>>>>>> c7609045
             // TODO: end temp
 
             renderer_draw_frame(&packet);
