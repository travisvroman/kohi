--- conflicted
+++ resolved
@@ -101,12 +101,9 @@
     mesh ui_meshes[10];
     ui_text test_text;
     ui_text test_sys_text;
-<<<<<<< HEAD
 
     // The unique identifier of the currently hovered-over object.
     u32 hovered_object_id;
-=======
->>>>>>> 5acd990c
     // TODO: end temp
 
 } application_state;
