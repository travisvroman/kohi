--- conflicted
+++ resolved
@@ -176,11 +176,7 @@
     resource_sys_config.max_loader_count = 32;
     resource_system_initialize(&app_state->resource_system_memory_requirement, 0, resource_sys_config);
     app_state->resource_system_state = linear_allocator_allocate(&app_state->systems_allocator, app_state->resource_system_memory_requirement);
-<<<<<<< HEAD
-    if(!resource_system_initialize(&app_state->resource_system_memory_requirement, app_state->resource_system_state, resource_sys_config)) {
-=======
     if (!resource_system_initialize(&app_state->resource_system_memory_requirement, app_state->resource_system_state, resource_sys_config)) {
->>>>>>> 142da8fc
         KFATAL("Failed to initialize resource system. Aborting application.");
         return false;
     }
@@ -223,11 +219,7 @@
         return false;
     }
 
-<<<<<<< HEAD
-    // TODO: temp 
-=======
     // TODO: temp
->>>>>>> 142da8fc
 
     // Load up a plane configuration, and load geometry from it.
     geometry_config g_config = geometry_system_generate_plane_config(10.0f, 5.0f, 5, 5, 5.0f, 2.0f, "test geometry", "test_material");
@@ -239,11 +231,7 @@
 
     // Load up default geometry.
     //app_state->test_geometry = geometry_system_get_default();
-<<<<<<< HEAD
-    // TODO: end temp 
-=======
     // TODO: end temp
->>>>>>> 142da8fc
 
     // Initialize the game.
     if (!app_state->game_inst->initialize(app_state->game_inst)) {
@@ -304,12 +292,9 @@
 
             packet.geometry_count = 1;
             packet.geometries = &test_render;
-<<<<<<< HEAD
-=======
 
             packet.ui_geometry_count = 0;
             packet.ui_geometries = 0;
->>>>>>> 142da8fc
             // TODO: end temp
 
             renderer_draw_frame(&packet);
