--- conflicted
+++ resolved
@@ -389,11 +389,7 @@
             m->diffuse_map.texture = texture_system_get_default_texture();
         }
     } else {
-<<<<<<< HEAD
-        // NOTE: Only set for clarity, as call to kzero_memory above does this already.
-=======
         // This is done when a texture is not configured, as opposed to when it is configured and not found (above).
->>>>>>> 6f5b979b
         m->diffuse_map.use = TEXTURE_USE_MAP_DIFFUSE;
         m->diffuse_map.texture = texture_system_get_default_diffuse_texture();
     }
