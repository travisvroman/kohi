/**
 * @file material_system.h
 * @author Travis Vroman (travis@kohiengine.com)
 * @brief The material system is responsible for managing materials in the
 * engine, including reference counting and auto-unloading.
 * @version 1.0
 * @date 2022-01-11
 *
 * @copyright Kohi Game Engine is Copyright (c) Travis Vroman 2021-2022
 *
 */

#pragma once

#include "defines.h"

#include "resources/resource_types.h"

/** @brief The name of the default material. */
#define DEFAULT_MATERIAL_NAME "default"

/** @brief The configuration for the material system. */
typedef struct material_system_config {
    /** @brief The maximum number of loaded materials. */
    u32 max_material_count;
} material_system_config;

/**
 * @brief Initializes the material system.
 * Should be called twice; once to get the memory requirement (passing state=0), and a second
 * time passing an allocated block of memory to actually initialize the system.
 *
 * @param memory_requirement A pointer to hold the memory requirement as it is calculated.
 * @param state A block of memory to hold the state or, if gathering the memory requirement, 0.
 * @param config The configuration for this system.
 * @return True on success; otherwise false.
 */
b8 material_system_initialize(u64* memory_requirement, void* state, material_system_config config);

/**
 * @brief Shuts down the material system.
 *
 * @param state The state block of memory.
 */
void material_system_shutdown(void* state);

/**
 * @brief Attempts to acquire a material with the given name. If it has not yet been loaded,
 * this triggers it to load. If the material is not found, a pointer to the default material
 * is returned. If the material _is_ found and loaded, its reference counter is incremented.
 *
 * @param name The name of the material to find.
 * @return A pointer to the loaded material. Can be a pointer to the default material if not found.
 */
material* material_system_acquire(const char* name);

/**
 * @brief Attempts to acquire a material from the given configuration. If it has not yet been loaded,
 * this triggers it to load. If the material is not found, a pointer to the default material
 * is returned. If the material _is_ found and loaded, its reference counter is incremented.
 *
 * @param config The config of the material to load.
 * @return A pointer to the loaded material.
 */
material* material_system_acquire_from_config(material_config config);

/**
 * @brief Releases a material with the given name. Ignores non-existant materials.
 * Decreases the reference counter by 1. If the reference counter reaches 0 and
 * auto_release was set to true, the material is unloaded, releasing internal resources.
 *
 * @param name The name of the material to unload.
 */
void material_system_release(const char* name);

/**
 * @brief Gets a pointer to the default material. Does not reference count.
 */
material* material_system_get_default();

/**
 * @brief Applies global-level data for the material shader id.
 * 
 * @param shader_id The identifier of the shader to apply globals for.
 * @param projection A constant pointer to a projection matrix.
 * @param view A constant pointer to a view matrix.
 * @param ambient_colour The ambient colour of the scene.
 * @param view_position The camera position.
 * @param render_mode The render mode.
 * @return True on success; otherwise false.
 */
b8 material_system_apply_global(u32 shader_id, const mat4* projection, const mat4* view, const vec4* ambient_colour, const vec3* view_position, u32 render_mode);

/**
 * @brief Applies instance-level material data for the given material.
 *
 * @param m A pointer to the material to be applied.
<<<<<<< HEAD
 * @param needs_update Indicates if the material needs to be updated or just bound.
=======
 * @param needs_update Indicates if material internals require updating, or if they should just be bound.
>>>>>>> 6f5b979b
 * @return True on success; otherwise false.
 */
b8 material_system_apply_instance(material* m, b8 needs_update);

/**
 * @brief Applies local-level material data (typically just model matrix).
 *
 * @param m A pointer to the material to be applied.
 * @param model A constant pointer to the model matrix to be applied.
 * @return True on success; otherwise false.
 */
b8 material_system_apply_local(material* m, const mat4* model);<|MERGE_RESOLUTION|>--- conflicted
+++ resolved
@@ -95,11 +95,7 @@
  * @brief Applies instance-level material data for the given material.
  *
  * @param m A pointer to the material to be applied.
-<<<<<<< HEAD
- * @param needs_update Indicates if the material needs to be updated or just bound.
-=======
  * @param needs_update Indicates if material internals require updating, or if they should just be bound.
->>>>>>> 6f5b979b
  * @return True on success; otherwise false.
  */
 b8 material_system_apply_instance(material* m, b8 needs_update);
