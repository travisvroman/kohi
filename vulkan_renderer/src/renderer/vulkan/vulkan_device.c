--- conflicted
+++ resolved
@@ -4,10 +4,7 @@
 #include "core/kmemory.h"
 #include "core/kstring.h"
 #include "core/logger.h"
-<<<<<<< HEAD
-=======
 #include "renderer/vulkan/vulkan_types.inl"
->>>>>>> 538832b1
 #include "vulkan/vulkan_core.h"
 #include "vulkan_utils.h"
 
@@ -103,30 +100,12 @@
     }
     kfree(available_extensions, sizeof(VkExtensionProperties) * available_extension_count, MEMORY_TAG_RENDERER);
 
-<<<<<<< HEAD
-
-    // Setup an array of 3, even if we don't use them all.
-    const char* extension_names[3];
-=======
     // Setup an array of 3, even if we don't use them all.
     const char* extension_names[4];
->>>>>>> 538832b1
     u32 ext_idx = 0;
     extension_names[ext_idx] = VK_KHR_SWAPCHAIN_EXTENSION_NAME;
     ext_idx++;
     // If portability is required (i.e. mac), add it.
-<<<<<<< HEAD
-    if(portability_required) {
-        extension_names[ext_idx] = "VK_KHR_portability_subset";
-        ext_idx++;
-    }
-    // If dynamic topology isn't supported natively but *is* supported via extension, 
-    // include the extension. These may both be false in the event of macos.
-    if(!context->device.supports_native_dynamic_topology && context->device.supports_dynamic_topology) {
-        extension_names[ext_idx] = VK_EXT_EXTENDED_DYNAMIC_STATE_EXTENSION_NAME;
-        ext_idx++;
-    }
-=======
     if (portability_required) {
         extension_names[ext_idx] = "VK_KHR_portability_subset";
         ext_idx++;
@@ -144,7 +123,6 @@
         extension_names[ext_idx] = VK_EXT_LINE_RASTERIZATION_EXTENSION_NAME;
         ext_idx++;
     }
->>>>>>> 538832b1
     VkDeviceCreateInfo device_create_info = {VK_STRUCTURE_TYPE_DEVICE_CREATE_INFO};
     device_create_info.queueCreateInfoCount = index_count;
     device_create_info.pQueueCreateInfos = queue_create_infos;
@@ -161,8 +139,6 @@
     extended_dynamic_state.extendedDynamicState = VK_TRUE;
     device_create_info.pNext = &extended_dynamic_state;
 
-<<<<<<< HEAD
-=======
     // Smooth line rasterisation, if supported.
     VkPhysicalDeviceLineRasterizationFeaturesEXT line_rasterization_ext = {0};
     if (context->device.support_flags & VULKAN_DEVICE_SUPPORT_FLAG_LINE_SMOOTH_RASTERISATION_BIT) {
@@ -171,7 +147,6 @@
         extended_dynamic_state.pNext = &line_rasterization_ext;
     }
 
->>>>>>> 538832b1
     // Create the device.
     VK_CHECK(vkCreateDevice(
         context->device.physical_device,
@@ -183,13 +158,6 @@
 
     KINFO("Logical device created.");
 
-<<<<<<< HEAD
-    if(!context->device.supports_native_dynamic_topology && context->device.supports_dynamic_topology) {
-        KINFO("Vulkan device doesn't support native dynamic topology, but does via extension. Using extension.");
-        context->vkCmdSetPrimitiveTopologyEXT = (PFN_vkCmdSetPrimitiveTopologyEXT)vkGetInstanceProcAddr(context->instance, "vkCmdSetPrimitiveTopologyEXT");
-    } else {
-        if(context->device.supports_native_dynamic_topology) {
-=======
     if (
         !(context->device.support_flags & VULKAN_DEVICE_SUPPORT_FLAG_NATIVE_DYNAMIC_TOPOLOGY_BIT) &&
         (context->device.support_flags & VULKAN_DEVICE_SUPPORT_FLAG_DYNAMIC_TOPOLOGY_BIT)) {
@@ -197,7 +165,6 @@
         context->vkCmdSetPrimitiveTopologyEXT = (PFN_vkCmdSetPrimitiveTopologyEXT)vkGetInstanceProcAddr(context->instance, "vkCmdSetPrimitiveTopologyEXT");
     } else {
         if (context->device.support_flags & VULKAN_DEVICE_SUPPORT_FLAG_NATIVE_DYNAMIC_TOPOLOGY_BIT) {
->>>>>>> 538832b1
             KINFO("Vulkan device supports native dynamic topology.");
         } else {
             KINFO("Vulkan device does not support native or extension dynamic topology.");
@@ -403,10 +370,6 @@
         vkGetPhysicalDeviceFeatures(physical_devices[i], &features);
 
         VkPhysicalDeviceFeatures2 features2 = {VK_STRUCTURE_TYPE_PHYSICAL_DEVICE_FEATURES_2};
-<<<<<<< HEAD
-        VkPhysicalDeviceExtendedDynamicStateFeaturesEXT dynamic_state_next = {VK_STRUCTURE_TYPE_PHYSICAL_DEVICE_EXTENDED_DYNAMIC_STATE_FEATURES_EXT};
-        features2.pNext = &dynamic_state_next;
-=======
         // Check for dynamic topology support via extension.
         VkPhysicalDeviceExtendedDynamicStateFeaturesEXT dynamic_state_next = {VK_STRUCTURE_TYPE_PHYSICAL_DEVICE_EXTENDED_DYNAMIC_STATE_FEATURES_EXT};
         features2.pNext = &dynamic_state_next;
@@ -414,7 +377,6 @@
         VkPhysicalDeviceLineRasterizationFeaturesEXT smooth_line_next = {VK_STRUCTURE_TYPE_PHYSICAL_DEVICE_LINE_RASTERIZATION_FEATURES_EXT};
         dynamic_state_next.pNext = &smooth_line_next;
         // Perform the query.
->>>>>>> 538832b1
         vkGetPhysicalDeviceFeatures2(physical_devices[i], &features2);
 
         VkPhysicalDeviceMemoryProperties memory;
@@ -507,12 +469,6 @@
             context->device.supports_device_local_host_visible = supports_device_local_host_visible;
 
             // The device may or may not support this, so save that here.
-<<<<<<< HEAD
-            context->device.supports_dynamic_topology = dynamic_state_next.extendedDynamicState;
-
-            // Use the device supported version to determine this. Anything >= 1.3.
-            context->device.supports_native_dynamic_topology = context->device.api_major > 1 || context->device.api_minor > 2;
-=======
             if (dynamic_state_next.extendedDynamicState) {
                 context->device.support_flags |= VULKAN_DEVICE_SUPPORT_FLAG_DYNAMIC_TOPOLOGY_BIT;
             }
@@ -522,7 +478,6 @@
             if (smooth_line_next.smoothLines) {
                 context->device.support_flags |= VULKAN_DEVICE_SUPPORT_FLAG_LINE_SMOOTH_RASTERISATION_BIT;
             }
->>>>>>> 538832b1
             break;
         }
     }
