--- conflicted
+++ resolved
@@ -364,11 +364,7 @@
     linear_allocator_free_all(&game_inst->frame_allocator);
 
     // Clear frame data
-<<<<<<< HEAD
     kzero_memory(&game_inst->frame_data, sizeof(app_frame_data));
-=======
-    kzero_memory(&game_inst->frame_data, sizeof(game_frame_data));
->>>>>>> a763ab90
 
     game_state* state = (game_state*)game_inst->state;
 
